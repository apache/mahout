--- conflicted
+++ resolved
@@ -184,15 +184,9 @@
     StringBuilder s = new StringBuilder("{\n");
     for (MatrixSlice next : this.transpose()) {
       if (row < maxRowsToDisplay) {
-<<<<<<< HEAD
-        s.append("  ")
-          .append(next.index())
-          .append("  =>\t")
-=======
         s.append(" ")
           .append(next.index())
           .append(" =>\t")
->>>>>>> 1efca59f
           .append(new VectorView(next.vector(), 0, colsToDisplay))
           .append('\n');
         row++;
