/*
 * Licensed to the Apache Software Foundation (ASF) under one or more
 * contributor license agreements.  See the NOTICE file distributed with
 * this work for additional information regarding copyright ownership.
 * The ASF licenses this file to You under the Apache License, Version 2.0
 * (the "License"); you may not use this file except in compliance with
 * the License.  You may obtain a copy of the License at
 *
 *     http://www.apache.org/licenses/LICENSE-2.0
 *
 * Unless required by applicable law or agreed to in writing, software
 * distributed under the License is distributed on an "AS IS" BASIS,
 * WITHOUT WARRANTIES OR CONDITIONS OF ANY KIND, either express or implied.
 * See the License for the specific language governing permissions and
 * limitations under the License.
 */
package org.apache.mahout.drivers

import scopt.OptionParser
import scala.collection.immutable

/** Companion object defines default option groups for reference in any driver that needs them */
object MahoutOptionParser {
  // set up the various default option groups
  final val GenericOptions = immutable.HashMap[String, Any](
    "randomSeed" -> System.currentTimeMillis().toInt,
<<<<<<< HEAD
    "dontAddMahoutJars" -> false,
=======
>>>>>>> 02706550
    "writeAllDatasets" -> false)

  final val SparkOptions = immutable.HashMap[String, Any](
    "master" -> "local",
    "sparkExecutorMem" -> "2g",
    "appName" -> "Generic Spark App, Change this.")

  final val FileIOOptions = immutable.HashMap[String, Any](
    "recursive" -> false,
    "input" -> null.asInstanceOf[String],
    "input2" -> null.asInstanceOf[String],
    "output" -> null.asInstanceOf[String],
    "filenamePattern" -> "^part-.*")

<<<<<<< HEAD
  final val TextDelimitedElementsOptions = immutable.HashMap[String, Any](
=======
  final val TextDelimitedTuplesOptions = immutable.HashMap[String, Any](
>>>>>>> 02706550
    "rowIDPosition" -> 0,
    "itemIDPosition" -> 1,
    "filterPosition" -> -1,
    "filter1" -> null.asInstanceOf[String],
    "filter2" -> null.asInstanceOf[String],
    "inDelim" -> "[,\t ]")

  final val TextDelimitedDRMOptions = immutable.HashMap[String, Any](
    "rowKeyDelim" -> "\t",
    "columnIdStrengthDelim" -> ":",
<<<<<<< HEAD
    "elementDelim" -> " ",
=======
    "tupleDelim" -> " ",
>>>>>>> 02706550
    "omitStrength" -> false)
}
/** Defines oft-repeated options and their parsing. Provides the option groups and parsing helper methods to
  * keep both standarized.
  * @param programName Name displayed in help message, the name by which the driver is invoked.
  * */
class MahoutOptionParser(programName: String) extends OptionParser[Map[String, Any]](programName: String) {
  override def showUsageOnError = true

  def parseIOOptions = {
    note("Input, output options")
    opt[String]('i', "input") required() action { (x, options) =>
      options + ("input" -> x)
    } text ("Input path, may be a filename, directory name, or comma delimited list of HDFS supported URIs (required)")

    opt[String]("input2") abbr ("i2")  action { (x, options) =>
      options + ("input2" -> x)
    } text ("Secondary input path for cross-similarity calculation, same restrictions as \"--input\" (optional). Default: empty.")

    opt[String]('o', "output") required() action { (x, options) =>
      // todo: check to see if HDFS allows MS-Windows backslashes locally?
      if (x.endsWith("/")) {
        options + ("output" -> x)
      } else {
        options + ("output" -> (x + "/"))
      }
    } text ("Path for output, any local or HDFS supported URI (required)")

  }

  def parseSparkOptions = {
    note("\nSpark config options:")

    opt[String]("master") abbr ("ma") text ("Spark Master URL (optional). Default: \"local\". Note that you can specify the number of cores to get a performance improvement, for example \"local[4]\"") action { (x, options) =>
      options + ("master" -> x)
    }

    opt[String]("sparkExecutorMem") abbr ("sem") text ("Max Java heap available as \"executor memory\" on each node (optional). Default: 4g") action { (x, options) =>
      options + ("sparkExecutorMem" -> x)
    }

  }

  def parseGenericOptions = {
    note("\nGeneral config options:")
    opt[Int]("randomSeed") abbr ("rs") action { (x, options) =>
      options + ("randomSeed" -> x)
    } validate { x =>
      if (x > 0) success else failure("Option --randomSeed must be > 0")
    }

<<<<<<< HEAD
    opt[Unit]("dontAddMahoutJars") hidden() action { (_, options) =>
      options + ("dontAddMahoutJars" -> true)
    }//Hidden option, used when executing tests or calling from other code where classes are all loaded explicitly

=======
>>>>>>> 02706550
    //output both input DRMs
    opt[Unit]("writeAllDatasets") hidden() action { (_, options) =>
      options + ("writeAllDatasets" -> true)
    }//Hidden option, though a user might want this.
  }

<<<<<<< HEAD
  def parseInputElementsOptions{
    //Input text file schema--not driver specific but input data specific, elements input,
=======
  def parseInputSchemaOptions{
    //Input text file schema--not driver specific but input data specific, tuples input,
>>>>>>> 02706550
    // not drms
    note("\nInput text file schema options:")
    opt[String]("inDelim") abbr ("id") text ("Input delimiter character (optional). Default: \"[,\\t]\"") action { (x, options) =>
      options + ("inDelim" -> x)
    }

    opt[String]("filter1") abbr ("f1") action { (x, options) =>
      options + ("filter1" -> x)
    } text ("String (or regex) whose presence indicates a datum for the primary item set (optional). Default: no filter, all data is used")

    opt[String]("filter2") abbr ("f2") action { (x, options) =>
      options + ("filter2" -> x)
    } text ("String (or regex) whose presence indicates a datum for the secondary item set (optional). If not present no secondary dataset is collected")

    opt[Int]("rowIDPosition") abbr ("rc") action { (x, options) =>
      options + ("rowIDPosition" -> x)
    } text ("Column number (0 based Int) containing the row ID string (optional). Default: 0") validate { x =>
      if (x >= 0) success else failure("Option --rowIDColNum must be >= 0")
    }

    opt[Int]("itemIDPosition") abbr ("ic") action { (x, options) =>
      options + ("itemIDPosition" -> x)
    } text ("Column number (0 based Int) containing the item ID string (optional). Default: 1") validate { x =>
      if (x >= 0) success else failure("Option --itemIDColNum must be >= 0")
    }

    opt[Int]("filterPosition") abbr ("fc") action { (x, options) =>
      options + ("filterPosition" -> x)
    } text ("Column number (0 based Int) containing the filter string (optional). Default: -1 for no filter") validate { x =>
      if (x >= -1) success else failure("Option --filterColNum must be >= -1")
    }

    note("\nUsing all defaults the input is expected of the form: \"userID<tab>itemId\" or \"userID<tab>itemID<tab>any-text...\" and all rows will be used")

    checkConfig { options: Map[String, Any] =>
      if (options("filterPosition").asInstanceOf[Int] == options("itemIDPosition").asInstanceOf[Int]
        || options("filterPosition").asInstanceOf[Int] == options("rowIDPosition").asInstanceOf[Int]
        || options("rowIDPosition").asInstanceOf[Int] == options("itemIDPosition").asInstanceOf[Int])
        failure("The row, item, and filter positions must be unique.") else success
    }

    //check for option consistency, probably driver specific
    checkConfig { options: Map[String, Any] =>
      if (options("filter1").asInstanceOf[String] != null.asInstanceOf[String]
        && options("filter2").asInstanceOf[String] != null.asInstanceOf[String]
        && options("filter1").asInstanceOf[String] == options("filter2").asInstanceOf[String])
        failure ("If using filters they must be unique.") else success
    }

  }

  def parseFileDiscoveryOptions = {
    //File finding strategy--not driver specific
    note("\nFile discovery options:")
    opt[Unit]('r', "recursive") action { (_, options) =>
      options + ("recursive" -> true)
    } text ("Searched the -i path recursively for files that match --filenamePattern (optional), Default: false")

    opt[String]("filenamePattern") abbr ("fp") action { (x, options) =>
      options + ("filenamePattern" -> x)
    } text ("Regex to match in determining input files (optional). Default: filename in the --input option or \"^part-.*\" if --input is a directory")

  }

  def parseDrmFormatOptions = {
    note("\nOutput text file schema options:")
    opt[String]("rowKeyDelim") abbr ("rd") action { (x, options) =>
      options + ("rowKeyDelim" -> x)
    } text ("Separates the rowID key from the vector values list (optional). Default: \"\\t\"")

    opt[String]("columnIdStrengthDelim") abbr ("cd") action { (x, options) =>
      options + ("columnIdStrengthDelim" -> x)
    } text ("Separates column IDs from their values in the vector values list (optional). Default: \":\"")

<<<<<<< HEAD
    opt[String]("elementDelim") abbr ("td") action { (x, options) =>
      options + ("elementDelim" -> x)
    } text ("Separates vector element values in the values list (optional). Default: \" \"")
=======
    opt[String]("tupleDelim") abbr ("td") action { (x, options) =>
      options + ("tupleDelim" -> x)
    } text ("Separates vector tuple values in the values list (optional). Default: \" \"")
>>>>>>> 02706550

    opt[Unit]("omitStrength") abbr ("os") action { (_, options) =>
      options + ("omitStrength" -> true)
    } text ("Do not write the strength to the output files (optional), Default: false.")
    note("This option is used to output indexable data for creating a search engine recommender.")

    note("\nDefault delimiters will produce output of the form: \"itemID1<tab>itemID2:value2<space>itemID10:value10...\"")
  }

}

<|MERGE_RESOLUTION|>--- conflicted
+++ resolved
@@ -24,10 +24,6 @@
   // set up the various default option groups
   final val GenericOptions = immutable.HashMap[String, Any](
     "randomSeed" -> System.currentTimeMillis().toInt,
-<<<<<<< HEAD
-    "dontAddMahoutJars" -> false,
-=======
->>>>>>> 02706550
     "writeAllDatasets" -> false)
 
   final val SparkOptions = immutable.HashMap[String, Any](
@@ -42,11 +38,7 @@
     "output" -> null.asInstanceOf[String],
     "filenamePattern" -> "^part-.*")
 
-<<<<<<< HEAD
-  final val TextDelimitedElementsOptions = immutable.HashMap[String, Any](
-=======
   final val TextDelimitedTuplesOptions = immutable.HashMap[String, Any](
->>>>>>> 02706550
     "rowIDPosition" -> 0,
     "itemIDPosition" -> 1,
     "filterPosition" -> -1,
@@ -57,11 +49,7 @@
   final val TextDelimitedDRMOptions = immutable.HashMap[String, Any](
     "rowKeyDelim" -> "\t",
     "columnIdStrengthDelim" -> ":",
-<<<<<<< HEAD
-    "elementDelim" -> " ",
-=======
     "tupleDelim" -> " ",
->>>>>>> 02706550
     "omitStrength" -> false)
 }
 /** Defines oft-repeated options and their parsing. Provides the option groups and parsing helper methods to
@@ -113,26 +101,14 @@
       if (x > 0) success else failure("Option --randomSeed must be > 0")
     }
 
-<<<<<<< HEAD
-    opt[Unit]("dontAddMahoutJars") hidden() action { (_, options) =>
-      options + ("dontAddMahoutJars" -> true)
-    }//Hidden option, used when executing tests or calling from other code where classes are all loaded explicitly
-
-=======
->>>>>>> 02706550
     //output both input DRMs
     opt[Unit]("writeAllDatasets") hidden() action { (_, options) =>
       options + ("writeAllDatasets" -> true)
     }//Hidden option, though a user might want this.
   }
 
-<<<<<<< HEAD
-  def parseInputElementsOptions{
-    //Input text file schema--not driver specific but input data specific, elements input,
-=======
   def parseInputSchemaOptions{
     //Input text file schema--not driver specific but input data specific, tuples input,
->>>>>>> 02706550
     // not drms
     note("\nInput text file schema options:")
     opt[String]("inDelim") abbr ("id") text ("Input delimiter character (optional). Default: \"[,\\t]\"") action { (x, options) =>
@@ -207,15 +183,9 @@
       options + ("columnIdStrengthDelim" -> x)
     } text ("Separates column IDs from their values in the vector values list (optional). Default: \":\"")
 
-<<<<<<< HEAD
-    opt[String]("elementDelim") abbr ("td") action { (x, options) =>
-      options + ("elementDelim" -> x)
-    } text ("Separates vector element values in the values list (optional). Default: \" \"")
-=======
     opt[String]("tupleDelim") abbr ("td") action { (x, options) =>
       options + ("tupleDelim" -> x)
     } text ("Separates vector tuple values in the values list (optional). Default: \" \"")
->>>>>>> 02706550
 
     opt[Unit]("omitStrength") abbr ("os") action { (_, options) =>
       options + ("omitStrength" -> true)
