/*
 * Licensed to the Apache Software Foundation (ASF) under one or more
 * contributor license agreements.  See the NOTICE file distributed with
 * this work for additional information regarding copyright ownership.
 * The ASF licenses this file to You under the Apache License, Version 2.0
 * (the "License"); you may not use this file except in compliance with
 * the License.  You may obtain a copy of the License at
 *
 *     http://www.apache.org/licenses/LICENSE-2.0
 *
 * Unless required by applicable law or agreed to in writing, software
 * distributed under the License is distributed on an "AS IS" BASIS,
 * WITHOUT WARRANTIES OR CONDITIONS OF ANY KIND, either express or implied.
 * See the License for the specific language governing permissions and
 * limitations under the License.
 */

package org.apache.mahout.drivers

import com.google.common.collect.BiMap
import org.apache.mahout.math.drm.CheckpointedDrm
import org.apache.mahout.sparkbindings.drm.CheckpointedDrmSpark
import org.apache.mahout.sparkbindings._

/**
  * Wraps a [[org.apache.mahout.sparkbindings.drm.DrmLike]] object with two [[com.google.common.collect.BiMap]]s to store ID/label translation dictionaries.
  * The purpose of this class is to wrap a DrmLike[C] with bidirectional ID mappings so
  * a user specified label or ID can be stored and mapped to and from the [[scala.Int]] ordinal ID
  * used internal to Mahout Core code.
  *
  * Example: For a transpose job the [[org.apache.mahout.drivers.IndexedDataset#matrix]]: [[org.apache.mahout.sparkbindings.drm.DrmLike]] is passed into the DSL code
  * that transposes the values, then a resulting [[org.apache.mahout.drivers.IndexedDataset]] is created from the transposed DrmLike object with swapped dictionaries (since the rows and columns are transposed). The new
  * [[org.apache.mahout.drivers.IndexedDataset]] is returned.
  *
  * @param matrix  DrmLike[Int], representing the distributed matrix storing the actual data.
  * @param rowIDs BiMap[String, Int] storing a bidirectional mapping of external String ID to
  *                  and from the ordinal Mahout Int ID. This one holds row labels
  * @param columnIDs BiMap[String, Int] storing a bidirectional mapping of external String
  *                  ID to and from the ordinal Mahout Int ID. This one holds column labels
  * @todo Often no need for both or perhaps either dictionary, so save resources by allowing
  *       to be not created when not needed.
  */

case class IndexedDataset(var matrix: CheckpointedDrm[Int], rowIDs: BiMap[String,Int], columnIDs: BiMap[String,Int]) {

  // we must allow the row dimension to be adjusted in the case where the data read in is incomplete and we
  // learn this afterwards

  /**
   * Adds the equivalent of blank rows to the sparse CheckpointedDrm, which only changes the row cardinality value.
   * No physical changes are made to the underlying drm.
   * @param n number to use for row carnindality, should be larger than current
   * @note should be done before any BLAS optimizer actions are performed on the matrix or you'll get unpredictable
   *       results.
   */
  def newRowCardinality(n: Int): IndexedDataset = {
    assert(n > -1)
    assert( n >= matrix.nrow)
    val drmRdd = matrix.asInstanceOf[CheckpointedDrmSpark[Int]].rdd
    val ncol = matrix.ncol
    val newMatrix = drmWrap[Int](drmRdd, n, ncol)
    new IndexedDataset(newMatrix, rowIDs, columnIDs)
  }
}

/**
  * Companion object for the case class [[org.apache.mahout.drivers.IndexedDataset]] primarily used to get a secondary constructor for
  * making one [[org.apache.mahout.drivers.IndexedDataset]] from another. Used when you have a factory like [[org.apache.mahout.drivers.IndexedDatasetStore]]
  * {{{
<<<<<<< HEAD
  *   val indexedDataset = IndexedDataset(indexedDatasetReader.readElementsFrom(source))
=======
  *   val indexedDataset = IndexedDataset(indexedDatasetReader.readTuplesFrom(source))
>>>>>>> 02706550
  * }}}
  */

object IndexedDataset {
  /** Secondary constructor for [[org.apache.mahout.drivers.IndexedDataset]] */
  def apply(id2: IndexedDataset) = new IndexedDataset(id2.matrix,  id2.rowIDs, id2.columnIDs)
}<|MERGE_RESOLUTION|>--- conflicted
+++ resolved
@@ -67,11 +67,8 @@
   * Companion object for the case class [[org.apache.mahout.drivers.IndexedDataset]] primarily used to get a secondary constructor for
   * making one [[org.apache.mahout.drivers.IndexedDataset]] from another. Used when you have a factory like [[org.apache.mahout.drivers.IndexedDatasetStore]]
   * {{{
-<<<<<<< HEAD
   *   val indexedDataset = IndexedDataset(indexedDatasetReader.readElementsFrom(source))
-=======
   *   val indexedDataset = IndexedDataset(indexedDatasetReader.readTuplesFrom(source))
->>>>>>> 02706550
   * }}}
   */
 
