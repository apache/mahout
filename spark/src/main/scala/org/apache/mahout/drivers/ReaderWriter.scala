/*
 * Licensed to the Apache Software Foundation (ASF) under one or more
 * contributor license agreements.  See the NOTICE file distributed with
 * this work for additional information regarding copyright ownership.
 * The ASF licenses this file to You under the Apache License, Version 2.0
 * (the "License"); you may not use this file except in compliance with
 * the License.  You may obtain a copy of the License at
 *
 *     http://www.apache.org/licenses/LICENSE-2.0
 *
 * Unless required by applicable law or agreed to in writing, software
 * distributed under the License is distributed on an "AS IS" BASIS,
 * WITHOUT WARRANTIES OR CONDITIONS OF ANY KIND, either express or implied.
 * See the License for the specific language governing permissions and
 * limitations under the License.
 */

package org.apache.mahout.drivers

import com.google.common.collect.{HashBiMap, BiMap}
import org.apache.mahout.math.drm.DistributedContext

<<<<<<< HEAD
/** Reader trait is abstract in the sense that the elementReader function must be defined by an extending trait, which also defines the type to be read.
=======
/** Reader trait is abstract in the sense that the tupleReader function must be defined by an extending trait, which also defines the type to be read.
>>>>>>> 02706550
  * @tparam T type of object read.
  */
trait Reader[T]{

  val mc: DistributedContext
  val readSchema: Schema

<<<<<<< HEAD
  protected def elementReader(
=======
  protected def tupleReader(
>>>>>>> 02706550
      mc: DistributedContext,
      readSchema: Schema,
      source: String,
      existingRowIDs: BiMap[String, Int]): T

<<<<<<< HEAD
  def readElementsFrom(
      source: String,
      existingRowIDs: BiMap[String, Int] = HashBiMap.create()): T =
    elementReader(mc, readSchema, source, existingRowIDs)

  protected def drmReader(
      mc: DistributedContext,
      readSchema: Schema,
      source: String,
      existingRowIDs: BiMap[String, Int]): T

  def readDrmFrom(
      source: String,
      existingRowIDs: BiMap[String, Int] = HashBiMap.create()): T =
    drmReader(mc, readSchema, source, existingRowIDs)
=======
  def readTuplesFrom(
      source: String,
      existingRowIDs: BiMap[String, Int] = HashBiMap.create()): T =
    tupleReader(mc, readSchema, source, existingRowIDs)
>>>>>>> 02706550
}

/** Writer trait is abstract in the sense that the writer method must be supplied by an extending trait, which also defines the type to be written.
  * @tparam T type of object to write.
  */
trait Writer[T]{

  val mc: DistributedContext
  val sort: Boolean
  val writeSchema: Schema

  protected def writer(mc: DistributedContext, writeSchema: Schema, dest: String, collection: T, sort: Boolean): Unit

  def writeDRMTo(collection: T, dest: String) = writer(mc, writeSchema, dest, collection, sort)
}<|MERGE_RESOLUTION|>--- conflicted
+++ resolved
@@ -20,11 +20,7 @@
 import com.google.common.collect.{HashBiMap, BiMap}
 import org.apache.mahout.math.drm.DistributedContext
 
-<<<<<<< HEAD
-/** Reader trait is abstract in the sense that the elementReader function must be defined by an extending trait, which also defines the type to be read.
-=======
 /** Reader trait is abstract in the sense that the tupleReader function must be defined by an extending trait, which also defines the type to be read.
->>>>>>> 02706550
   * @tparam T type of object read.
   */
 trait Reader[T]{
@@ -32,38 +28,16 @@
   val mc: DistributedContext
   val readSchema: Schema
 
-<<<<<<< HEAD
-  protected def elementReader(
-=======
   protected def tupleReader(
->>>>>>> 02706550
       mc: DistributedContext,
       readSchema: Schema,
       source: String,
       existingRowIDs: BiMap[String, Int]): T
 
-<<<<<<< HEAD
-  def readElementsFrom(
-      source: String,
-      existingRowIDs: BiMap[String, Int] = HashBiMap.create()): T =
-    elementReader(mc, readSchema, source, existingRowIDs)
-
-  protected def drmReader(
-      mc: DistributedContext,
-      readSchema: Schema,
-      source: String,
-      existingRowIDs: BiMap[String, Int]): T
-
-  def readDrmFrom(
-      source: String,
-      existingRowIDs: BiMap[String, Int] = HashBiMap.create()): T =
-    drmReader(mc, readSchema, source, existingRowIDs)
-=======
   def readTuplesFrom(
       source: String,
       existingRowIDs: BiMap[String, Int] = HashBiMap.create()): T =
     tupleReader(mc, readSchema, source, existingRowIDs)
->>>>>>> 02706550
 }
 
 /** Writer trait is abstract in the sense that the writer method must be supplied by an extending trait, which also defines the type to be written.
