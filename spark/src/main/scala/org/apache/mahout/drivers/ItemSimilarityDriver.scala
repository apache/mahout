/*
 Licensed to the Apache Software Foundation (ASF) under one or more
 contributor license agreements.  See the NOTICE file distributed with
 this work for additional information regarding copyright ownership.
 The ASF licenses this file to You under the Apache License, Version 2.0
 (the "License"); you may not use this file except in compliance with
 the License.  You may obtain a copy of the License at

     http://www.apache.org/licenses/LICENSE-2.0

 Unless required by applicable law or agreed to in writing, software
 distributed under the License is distributed on an "AS IS" BASIS,
 WITHOUT WARRANTIES OR CONDITIONS OF ANY KIND, either express or implied.
 See the License for the specific language governing permissions and
 limitations under the License.
*/

package org.apache.mahout.drivers

import org.apache.mahout.cf.CooccurrenceAnalysis

/**
 * Command line interface for [[org.apache.mahout.cf.CooccurrenceAnalysis.cooccurrences( )]].
 * Reads text lines
 * that contain (row id, column id, ...). The IDs are user specified strings which will be
 * preserved in the
 * output. The individual tuples will be accumulated into a matrix and [[org.apache.mahout.cf.CooccurrenceAnalysis.cooccurrences( )]]
 * will be used to calculate row-wise self-similarity, or when using filters, will generate two
 * matrices and calculate both the self similarity of the primary matrix and the row-wise
 * similarity of the primary
 * to the secondary. Returns one or two directories of text files formatted as specified in
 * the options.
 * The options allow flexible control of the input schema, file discovery, output schema, and control of
 * algorithm parameters.
 * To get help run {{{mahout spark-itemsimilarity}}} for a full explanation of options. To process simple
 * tuples of text delimited values (userID,itemID) with or without a strengths and with a separator of tab, comma, or space,
 * you can specify only the input and output file and directory--all else will default to the correct values.
 * @note To use with a Spark cluster see the --masterUrl option, if you run out of heap space check
 *       the --sparkExecutorMemory option.
 */
object ItemSimilarityDriver extends MahoutDriver {
  //todo: Should also take two input streams and do cross similarity with no filter required.
  // required for examples

  private var options: Options = _
  private var reader1: TextDelimitedIndexedDatasetReader = _
  private var reader2: TextDelimitedIndexedDatasetReader = _
  private var writer: TextDelimitedIndexedDatasetWriter = _
  private var writeSchema: Schema = _

  /**
   * @param args  Command line args, if empty a help message is printed.
   */
  override def main(args: Array[String]): Unit = {
    val parser = new MahoutOptionParser[Options]("spark-itemsimilarity") {
      head("spark-itemsimilarity", "Mahout 1.0-SNAPSHOT")

      //Input output options, non-driver specific
      note("Input, output options")
      opt[String]('i', "input") required() action { (x, options) =>
        options.copy(input = x)
      } text ("Input path, may be a filename, directory name, or comma delimited list of HDFS supported URIs (required)")

      opt[String]("input2") abbr ("i2")  action { (x, options) =>
        options.copy(input2 = x)
      } text ("Secondary input path for cross-similarity calculation, same restrictions as \"--input\" (optional). Default: empty. Note that the same input schema is applied to both \"--input\" and \"--input2\" files")

      opt[String]('o', "output") required() action { (x, options) =>
        if (x.endsWith("/")) // todo: check to see if HDFS allows MS-Windows backslashes locally?
          options.copy(output = x)
        else
          options.copy(output = x + "/")
      } text ("Path for output, any local or HDFS supported URI (required)")

      //Algorithm control options--driver specific
      note("\nAlgorithm control options:")
      opt[String]("master") abbr ("ma") text ("Spark Master URL (optional). Default: \"local\". Note that you can specify the number of cores to get a performance improvement, for example \"local[4]\"") action { (x, options) =>
        options.copy(master = x)
      }

      opt[Int]("maxPrefs") abbr ("mppu") action { (x, options) =>
        options.copy(maxPrefs = x)
      } text ("Max number of preferences to consider per user (optional). Default: 500") validate { x =>
        if (x > 0) success else failure("Option --maxPrefs must be > 0")
      }

/** not implemented in CooccurrenceAnalysis.cooccurrence
      opt[Int]("minPrefs") abbr ("mp") action { (x, options) =>
        options.copy(minPrefs = x)
      } text ("Ignore users with less preferences than this (optional). Default: 1") validate { x =>
        if (x > 0) success else failure("Option --minPrefs must be > 0")
      }
*/

      opt[Int]('m', "maxSimilaritiesPerItem") action { (x, options) =>
        options.copy(maxSimilaritiesPerItem = x)
      } text ("Limit the number of similarities per item to this number (optional). Default: 100") validate { x =>
        if (x > 0) success else failure("Option --maxSimilaritiesPerItem must be > 0")
      }

      opt[Int]("randomSeed") abbr ("rs") action { (x, options) =>
        options.copy(randomSeed = x)
      } text ("Int to seed random number generator (optional). Default: Uses time to generate a seed") validate { x =>
        if (x > 0) success else failure("Option --randomSeed must be > 0")
      }

      //Input text file schema--not driver specific but input data specific, tuples input,
      // not drms
      note("\nInput text file schema options:")
      opt[String]("inDelim") abbr ("id") text ("Input delimiter character (optional). Default: \"[,\\t]\"") action { (x, options) =>
        options.copy(inDelim = x)
      }

      opt[String]("filter1") abbr ("f1") action { (x, options) =>
        options.copy(filter1 = x)
      } text ("String (or regex) whose presence indicates a datum for the primary item set (optional). Default: no filter, all data is used")

      opt[String]("filter2") abbr ("f2") action { (x, options) =>
        options.copy(filter2 = x)
      } text ("String (or regex) whose presence indicates a datum for the secondary item set (optional). If not present no secondary dataset is collected")

      opt[Int]("rowIDPosition") abbr ("rc") action { (x, options) =>
        options.copy(rowIDPosition = x)
      } text ("Column number (0 based Int) containing the row ID string (optional). Default: 0") validate { x =>
        if (x >= 0) success else failure("Option --rowIDColNum must be >= 0")
      }

      opt[Int]("itemIDPosition") abbr ("ic") action { (x, options) =>
        options.copy(itemIDPosition = x)
      } text ("Column number (0 based Int) containing the item ID string (optional). Default: 1") validate { x =>
        if (x >= 0) success else failure("Option --itemIDColNum must be >= 0")
      }

      opt[Int]("filterPosition") abbr ("fc") action { (x, options) =>
        options.copy(filterPosition = x)
      } text ("Column number (0 based Int) containing the filter string (optional). Default: -1 for no filter") validate { x =>
        if (x >= -1) success else failure("Option --filterColNum must be >= -1")
      }

      note("\nUsing all defaults the input is expected of the form: \"userID<tab>itemId\" or \"userID<tab>itemID<tab>any-text...\" and all rows will be used")

      //File finding strategy--not driver specific
      note("\nFile discovery options:")
      opt[Unit]('r', "recursive") action { (_, options) =>
        options.copy(recursive = true)
      } text ("Searched the -i path recursively for files that match --filenamePattern (optional), Default: false")

      opt[String]("filenamePattern") abbr ("fp") action { (x, options) =>
        options.copy(filenamePattern = x)
      } text ("Regex to match in determining input files (optional). Default: filename in the --input option or \"^part-.*\" if --input is a directory")

      //Drm output schema--not driver specific, drm specific
      note("\nOutput text file schema options:")
      opt[String]("rowKeyDelim") abbr ("rd") action { (x, options) =>
        options.copy(rowKeyDelim = x)
      } text ("Separates the rowID key from the vector values list (optional). Default: \"\\t\"")

      opt[String]("columnIdStrengthDelim") abbr ("cd") action { (x, options) =>
        options.copy(columnIdStrengthDelim = x)
      } text ("Separates column IDs from their values in the vector values list (optional). Default: \":\"")

      opt[String]("tupleDelim") abbr ("td") action { (x, options) =>
        options.copy(tupleDelim = x)
      } text ("Separates vector tuple values in the values list (optional). Default: \",\"")

      opt[Unit]("omitStrength") abbr ("os") action { (_, options) =>
        options.copy(omitStrength = true)
      } text ("Do not write the strength to the output files (optional), Default: false.")
      note("This option is used to output indexable data for creating a search engine recommender.")

      //Spark config options--not driver specific
      note("\nSpark config options:")
      opt[String]("sparkExecutorMem") abbr ("sem") action { (x, options) =>
        options.copy(sparkExecutorMem = x)
      } text ("Max Java heap available as \"executor memory\" on each node (optional). Default: 4g")

      note("\nDefault delimiters will produce output of the form: \"itemID1<tab>itemID2:value2,itemID10:value10...\"")

      //Jar inclusion, this option can be set when executing the driver from compiled code
      opt[Unit]("dontAddMahoutJars") hidden() action { (_, options) =>
        options.copy(dontAddMahoutJars = true) //set the value MahoutDriver so the context will be created correctly
      }//Hidden option, used when executing tests or calling from other code where classes are all loaded explicitly

      //Driver notes--driver specific
      note("\nNote: Only the Log Likelihood Ratio (LLR) is supported as a similarity measure.\n")

      help("help") abbr ("h") text ("prints this usage text\n")

      checkConfig { c =>
        if (c.filterPosition == c.itemIDPosition
            || c.filterPosition == c.rowIDPosition
            || c.rowIDPosition == c.itemIDPosition)
          failure("The row, item, and filter positions must be unique.") else success
      }

      //check for option consistency, probably driver specific
      checkConfig { c =>
        if (c.filter1 != null && c.filter2 != null && c.filter1 == c.filter2) failure("If" +
          " using filters they must be unique.") else success
      }

    }

    //repeated code, should this be put base MahoutDriver somehow?
    parser.parse(args, Options()) map { opts =>
      options = opts
      process
    }

  }

  override def start(masterUrl: String = options.master,
      appName: String = options.appName, dontAddMahoutJars: Boolean = options.dontAddMahoutJars):
    Unit = {

    sparkConf.set("spark.kryo.referenceTracking", "false")
      .set("spark.kryoserializer.buffer.mb", "200")
      .set("spark.executor.memory", options.sparkExecutorMem)

    super.start(masterUrl, appName, dontAddMahoutJars)

    val readSchema1 = new Schema("delim" -> options.inDelim, "filter" -> options.filter1,
        "rowIDPosition" -> options.rowIDPosition,
        "columnIDPosition" -> options.itemIDPosition,
        "filterPosition" -> options.filterPosition)

    reader1 = new TextDelimitedIndexedDatasetReader(readSchema1)

    if (options.filterPosition != -1 && options.filter2 != null) {
      val readSchema2 = new Schema("delim" -> options.inDelim, "filter" -> options.filter2,
          "rowIDPosition" -> options.rowIDPosition,
          "columnIDPosition" -> options.itemIDPosition,
          "filterPosition" -> options.filterPosition)

      reader2 = new TextDelimitedIndexedDatasetReader(readSchema2)
    }

    writeSchema = new Schema(
        "rowKeyDelim" -> options.rowKeyDelim,
        "columnIdStrengthDelim" -> options.columnIdStrengthDelim,
        "omitScore" -> options.omitStrength,
        "tupleDelim" -> options.tupleDelim)

    writer = new TextDelimitedIndexedDatasetWriter(writeSchema)

  }

  private def readIndexedDatasets: Array[IndexedDataset] = {

    val inFiles = FileSysUtils(options.input, options.filenamePattern, options.recursive).uris
    val inFiles2 = if (options.input2 == null || options.input2.isEmpty) "" else FileSysUtils(options.input2, options.filenamePattern, options.recursive).uris

    if (inFiles.isEmpty) {
      Array()
    } else {

      val selfSimilarityDataset = IndexedDataset(reader1.readFrom(inFiles))

      if (!inFiles2.isEmpty) {

        // get cross-cooccurrence interactions from separate files
        Array(selfSimilarityDataset, IndexedDataset(reader2.readFrom(inFiles2)))

      } else if (options.filterPosition != -1 && options.filter2 != null) {

        // get cross-cooccurrences interactions by filtering a single set of files
        Array(selfSimilarityDataset, IndexedDataset(reader2.readFrom(inFiles)))

      } else {

        // only return self-similarity A'A
        Array(selfSimilarityDataset)
      }

    }

  }

  override def process: Unit = {
    start()

    val indexedDatasets = readIndexedDatasets

    // todo: allow more than one cross-similarity matrix?
    val indicatorMatrices = {
      if (indexedDatasets.length > 1) {
        CooccurrenceAnalysis.cooccurrences(indexedDatasets(0).matrix, options.randomSeed, options.maxSimilaritiesPerItem, options.maxPrefs, Array(indexedDatasets(1).matrix))
      } else {
        CooccurrenceAnalysis.cooccurrences(indexedDatasets(0).matrix, options.randomSeed, options.maxSimilaritiesPerItem, options.maxPrefs)
      }
    }

    // self similarity
    // the next two lines write the drm using a Writer class
    // val selfIndicatorDataset = new IndexedDataset(indicatorMatrices(0), indexedDatasets(0).columnIDs, indexedDatasets(0).columnIDs)
    // writeStore.writeTo(selfIndicatorDataset, options.output + "indicator-matrix")

    // an alternative is to create a version of IndexedDataset that knows how to write itself
    val selfIndicatorDataset = new IndexedDatasetTextDelimitedWriteable(indicatorMatrices(0), indexedDatasets(0).columnIDs,
      indexedDatasets(0).columnIDs, writeSchema)
    selfIndicatorDataset.writeTo(options.output + "indicator-matrix")

    // todo: needs to support more than one cross-similarity indicator
    if (indexedDatasets.length > 1) {

      val crossIndicatorDataset = new IndexedDataset(indicatorMatrices(1), indexedDatasets(0).columnIDs, indexedDatasets(1).columnIDs) // cross similarity
      writer.writeTo(crossIndicatorDataset, options.output + "cross-indicator-matrix")

    }

    stop
  }

  // Default values go here, any "_" or null should be "required" in the Parser or flags an unused option
  // todo: support two input streams for cross-similarity, maybe assume one schema for all inputs
  case class Options(
      master: String = "local",
      sparkExecutorMem: String = "2g",
      appName: String = "ItemSimilarityJob",
      randomSeed: Int = System.currentTimeMillis().toInt,
      recursive: Boolean = false,
      input: String = null,
      input2: String = null,
      output: String = null,
      filenamePattern: String = "^part-.*",
      maxSimilaritiesPerItem: Int = 100,
      maxPrefs: Int = 500,
      minPrefs: Int = 1,
      rowIDPosition: Int = 0,
      itemIDPosition: Int = 1,
      filterPosition: Int = -1,
      filter1: String = null,
      filter2: String = null,
      inDelim: String = "[,\t ]",
      rowKeyDelim: String = "\t",
      columnIdStrengthDelim: String = ":",
      tupleDelim: String = ",",
<<<<<<< HEAD
=======
      omitStrength: Boolean = false,
>>>>>>> 9bfb7673
      dontAddMahoutJars: Boolean = false)

}<|MERGE_RESOLUTION|>--- conflicted
+++ resolved
@@ -52,54 +52,61 @@
    * @param args  Command line args, if empty a help message is printed.
    */
   override def main(args: Array[String]): Unit = {
+    options = new Options
     val parser = new MahoutOptionParser[Options]("spark-itemsimilarity") {
       head("spark-itemsimilarity", "Mahout 1.0-SNAPSHOT")
 
       //Input output options, non-driver specific
       note("Input, output options")
       opt[String]('i', "input") required() action { (x, options) =>
-        options.copy(input = x)
+        options.input = x
+        options
       } text ("Input path, may be a filename, directory name, or comma delimited list of HDFS supported URIs (required)")
 
       opt[String]("input2") abbr ("i2")  action { (x, options) =>
-        options.copy(input2 = x)
+        options.input2 = x
+        options
       } text ("Secondary input path for cross-similarity calculation, same restrictions as \"--input\" (optional). Default: empty. Note that the same input schema is applied to both \"--input\" and \"--input2\" files")
 
       opt[String]('o', "output") required() action { (x, options) =>
-        if (x.endsWith("/")) // todo: check to see if HDFS allows MS-Windows backslashes locally?
-          options.copy(output = x)
-        else
-          options.copy(output = x + "/")
+        // todo: check to see if HDFS allows MS-Windows backslashes locally?
+        if (x.endsWith("/")) options.output = x else options.output = x + "/"
+        options
       } text ("Path for output, any local or HDFS supported URI (required)")
 
       //Algorithm control options--driver specific
       note("\nAlgorithm control options:")
       opt[String]("master") abbr ("ma") text ("Spark Master URL (optional). Default: \"local\". Note that you can specify the number of cores to get a performance improvement, for example \"local[4]\"") action { (x, options) =>
-        options.copy(master = x)
+        options.master = x
+        options
       }
 
       opt[Int]("maxPrefs") abbr ("mppu") action { (x, options) =>
-        options.copy(maxPrefs = x)
+        options.maxPrefs = x
+        options
       } text ("Max number of preferences to consider per user (optional). Default: 500") validate { x =>
         if (x > 0) success else failure("Option --maxPrefs must be > 0")
       }
 
 /** not implemented in CooccurrenceAnalysis.cooccurrence
       opt[Int]("minPrefs") abbr ("mp") action { (x, options) =>
-        options.copy(minPrefs = x)
+        options.minPrefs = x
+        options
       } text ("Ignore users with less preferences than this (optional). Default: 1") validate { x =>
         if (x > 0) success else failure("Option --minPrefs must be > 0")
       }
 */
 
       opt[Int]('m', "maxSimilaritiesPerItem") action { (x, options) =>
-        options.copy(maxSimilaritiesPerItem = x)
+        options.maxSimilaritiesPerItem = x
+        options
       } text ("Limit the number of similarities per item to this number (optional). Default: 100") validate { x =>
         if (x > 0) success else failure("Option --maxSimilaritiesPerItem must be > 0")
       }
 
       opt[Int]("randomSeed") abbr ("rs") action { (x, options) =>
-        options.copy(randomSeed = x)
+        options.randomSeed = x
+        options
       } text ("Int to seed random number generator (optional). Default: Uses time to generate a seed") validate { x =>
         if (x > 0) success else failure("Option --randomSeed must be > 0")
       }
@@ -108,31 +115,37 @@
       // not drms
       note("\nInput text file schema options:")
       opt[String]("inDelim") abbr ("id") text ("Input delimiter character (optional). Default: \"[,\\t]\"") action { (x, options) =>
-        options.copy(inDelim = x)
+        options.inDelim = x
+        options
       }
 
       opt[String]("filter1") abbr ("f1") action { (x, options) =>
-        options.copy(filter1 = x)
+        options.filter1 = x
+        options
       } text ("String (or regex) whose presence indicates a datum for the primary item set (optional). Default: no filter, all data is used")
 
       opt[String]("filter2") abbr ("f2") action { (x, options) =>
-        options.copy(filter2 = x)
+        options.filter2 = x
+        options
       } text ("String (or regex) whose presence indicates a datum for the secondary item set (optional). If not present no secondary dataset is collected")
 
       opt[Int]("rowIDPosition") abbr ("rc") action { (x, options) =>
-        options.copy(rowIDPosition = x)
+        options.rowIDPosition = x
+        options
       } text ("Column number (0 based Int) containing the row ID string (optional). Default: 0") validate { x =>
         if (x >= 0) success else failure("Option --rowIDColNum must be >= 0")
       }
 
       opt[Int]("itemIDPosition") abbr ("ic") action { (x, options) =>
-        options.copy(itemIDPosition = x)
+        options.itemIDPosition = x
+        options
       } text ("Column number (0 based Int) containing the item ID string (optional). Default: 1") validate { x =>
         if (x >= 0) success else failure("Option --itemIDColNum must be >= 0")
       }
 
       opt[Int]("filterPosition") abbr ("fc") action { (x, options) =>
-        options.copy(filterPosition = x)
+        options.filterPosition = x
+        options
       } text ("Column number (0 based Int) containing the filter string (optional). Default: -1 for no filter") validate { x =>
         if (x >= -1) success else failure("Option --filterColNum must be >= -1")
       }
@@ -142,44 +155,58 @@
       //File finding strategy--not driver specific
       note("\nFile discovery options:")
       opt[Unit]('r', "recursive") action { (_, options) =>
-        options.copy(recursive = true)
+        options.recursive = true
+        options
       } text ("Searched the -i path recursively for files that match --filenamePattern (optional), Default: false")
 
       opt[String]("filenamePattern") abbr ("fp") action { (x, options) =>
-        options.copy(filenamePattern = x)
+        options.filenamePattern = x
+        options
       } text ("Regex to match in determining input files (optional). Default: filename in the --input option or \"^part-.*\" if --input is a directory")
 
       //Drm output schema--not driver specific, drm specific
       note("\nOutput text file schema options:")
       opt[String]("rowKeyDelim") abbr ("rd") action { (x, options) =>
-        options.copy(rowKeyDelim = x)
+        options.rowKeyDelim = x
+        options
       } text ("Separates the rowID key from the vector values list (optional). Default: \"\\t\"")
 
       opt[String]("columnIdStrengthDelim") abbr ("cd") action { (x, options) =>
-        options.copy(columnIdStrengthDelim = x)
+        options.columnIdStrengthDelim = x
+        options
       } text ("Separates column IDs from their values in the vector values list (optional). Default: \":\"")
 
       opt[String]("tupleDelim") abbr ("td") action { (x, options) =>
-        options.copy(tupleDelim = x)
+        options.tupleDelim = x
+        options
       } text ("Separates vector tuple values in the values list (optional). Default: \",\"")
 
       opt[Unit]("omitStrength") abbr ("os") action { (_, options) =>
-        options.copy(omitStrength = true)
+        options.omitStrength = true
+        options
       } text ("Do not write the strength to the output files (optional), Default: false.")
       note("This option is used to output indexable data for creating a search engine recommender.")
 
       //Spark config options--not driver specific
       note("\nSpark config options:")
       opt[String]("sparkExecutorMem") abbr ("sem") action { (x, options) =>
-        options.copy(sparkExecutorMem = x)
+        options.sparkExecutorMem = x
+        options
       } text ("Max Java heap available as \"executor memory\" on each node (optional). Default: 4g")
 
       note("\nDefault delimiters will produce output of the form: \"itemID1<tab>itemID2:value2,itemID10:value10...\"")
 
-      //Jar inclusion, this option can be set when executing the driver from compiled code
+      //Jar inclusion, this option can be set when executing the driver from compiled code, not when from CLI
       opt[Unit]("dontAddMahoutJars") hidden() action { (_, options) =>
-        options.copy(dontAddMahoutJars = true) //set the value MahoutDriver so the context will be created correctly
+        options.dontAddMahoutJars = true
+        options
       }//Hidden option, used when executing tests or calling from other code where classes are all loaded explicitly
+
+      //output both input DRMs
+      opt[Unit]("writeAllDatasets") hidden() action { (_, options) =>
+        options.writeAllDatasets = true
+        options
+      }//Hidden option, though a user might want this.
 
       //Driver notes--driver specific
       note("\nNote: Only the Log Likelihood Ratio (LLR) is supported as a similarity measure.\n")
@@ -202,7 +229,7 @@
     }
 
     //repeated code, should this be put base MahoutDriver somehow?
-    parser.parse(args, Options()) map { opts =>
+    parser.parse(args, options) map { opts =>
       options = opts
       process
     }
@@ -226,7 +253,8 @@
 
     reader1 = new TextDelimitedIndexedDatasetReader(readSchema1)
 
-    if (options.filterPosition != -1 && options.filter2 != null) {
+    if ((options.filterPosition != -1 && options.filter2 != null)
+        || (options.input2 != null && !options.input2.isEmpty )){
       val readSchema2 = new Schema("delim" -> options.inDelim, "filter" -> options.filter2,
           "rowIDPosition" -> options.rowIDPosition,
           "columnIDPosition" -> options.itemIDPosition,
@@ -254,22 +282,38 @@
       Array()
     } else {
 
-      val selfSimilarityDataset = IndexedDataset(reader1.readFrom(inFiles))
-
+      val selfSimilarityDataset = IndexedDataset(reader1.readTuplesFrom(inFiles))
+      if (options.writeAllDatasets) writer.writeDRMTo(selfSimilarityDataset, options.output + "../input-datasets/matrix1")
+
+
+      // The case of B'A can be a bit sticky when the exact same row IDs don't exist for each dataset
+      // Here we assume there is one row ID space for all interactions. To do this we pass in the
+      // rowIDs created when reading selfSimilarityDataset and add to them if there are new ones in
+      // the second dataset. We will then apply the row dimension of the combined dataset to both DRMs
       if (!inFiles2.isEmpty) {
 
         // get cross-cooccurrence interactions from separate files
-        Array(selfSimilarityDataset, IndexedDataset(reader2.readFrom(inFiles2)))
+        val crossSimilairtyDataset = IndexedDataset(reader2.readTuplesFrom(inFiles2, existingRowIDs = selfSimilarityDataset.rowIDs))
+        selfSimilarityDataset.nrow = crossSimilairtyDataset.nrow // these may be larger than the nrow calculated earlier
+
+        if (options.writeAllDatasets) writer.writeDRMTo(crossSimilairtyDataset, options.output + "../input-datasets/matrix2")
+
+        Array(selfSimilarityDataset, crossSimilairtyDataset)
 
       } else if (options.filterPosition != -1 && options.filter2 != null) {
 
         // get cross-cooccurrences interactions by filtering a single set of files
-        Array(selfSimilarityDataset, IndexedDataset(reader2.readFrom(inFiles)))
+        val crossSimilairtyDataset = IndexedDataset(reader2.readTuplesFrom(inFiles, existingRowIDs = selfSimilarityDataset.rowIDs))
+
+        if (options.writeAllDatasets) writer.writeDRMTo(crossSimilairtyDataset, options.output + "../input-datasets/matrix2")
+
+        Array(selfSimilarityDataset, crossSimilairtyDataset)
 
       } else {
 
         // only return self-similarity A'A
         Array(selfSimilarityDataset)
+
       }
 
     }
@@ -293,7 +337,7 @@
     // self similarity
     // the next two lines write the drm using a Writer class
     // val selfIndicatorDataset = new IndexedDataset(indicatorMatrices(0), indexedDatasets(0).columnIDs, indexedDatasets(0).columnIDs)
-    // writeStore.writeTo(selfIndicatorDataset, options.output + "indicator-matrix")
+    // writeStore.writeDRMTo(selfIndicatorDataset, options.output + "indicator-matrix")
 
     // an alternative is to create a version of IndexedDataset that knows how to write itself
     val selfIndicatorDataset = new IndexedDatasetTextDelimitedWriteable(indicatorMatrices(0), indexedDatasets(0).columnIDs,
@@ -303,8 +347,8 @@
     // todo: needs to support more than one cross-similarity indicator
     if (indexedDatasets.length > 1) {
 
-      val crossIndicatorDataset = new IndexedDataset(indicatorMatrices(1), indexedDatasets(0).columnIDs, indexedDatasets(1).columnIDs) // cross similarity
-      writer.writeTo(crossIndicatorDataset, options.output + "cross-indicator-matrix")
+      val crossIndicatorDataset = new IndexedDataset(indicatorMatrices(1), indexedDatasets(1).columnIDs, indexedDatasets(0).columnIDs) // cross similarity
+      writer.writeDRMTo(crossIndicatorDataset, options.output + "cross-indicator-matrix")
 
     }
 
@@ -313,32 +357,30 @@
 
   // Default values go here, any "_" or null should be "required" in the Parser or flags an unused option
   // todo: support two input streams for cross-similarity, maybe assume one schema for all inputs
-  case class Options(
-      master: String = "local",
-      sparkExecutorMem: String = "2g",
-      appName: String = "ItemSimilarityJob",
-      randomSeed: Int = System.currentTimeMillis().toInt,
-      recursive: Boolean = false,
-      input: String = null,
-      input2: String = null,
-      output: String = null,
-      filenamePattern: String = "^part-.*",
-      maxSimilaritiesPerItem: Int = 100,
-      maxPrefs: Int = 500,
-      minPrefs: Int = 1,
-      rowIDPosition: Int = 0,
-      itemIDPosition: Int = 1,
-      filterPosition: Int = -1,
-      filter1: String = null,
-      filter2: String = null,
-      inDelim: String = "[,\t ]",
-      rowKeyDelim: String = "\t",
-      columnIdStrengthDelim: String = ":",
-      tupleDelim: String = ",",
-<<<<<<< HEAD
-=======
-      omitStrength: Boolean = false,
->>>>>>> 9bfb7673
-      dontAddMahoutJars: Boolean = false)
+  class Options(
+      var master: String = "local",
+      var sparkExecutorMem: String = "2g",
+      var appName: String = "ItemSimilarityJob",
+      var randomSeed: Int = System.currentTimeMillis().toInt,
+      var recursive: Boolean = false,
+      var input: String = null,
+      var input2: String = null,
+      var output: String = null,
+      var filenamePattern: String = "^part-.*",
+      var maxSimilaritiesPerItem: Int = 100,
+      var maxPrefs: Int = 500,
+      var minPrefs: Int = 1,
+      var rowIDPosition: Int = 0,
+      var itemIDPosition: Int = 1,
+      var filterPosition: Int = -1,
+      var filter1: String = null,
+      var filter2: String = null,
+      var inDelim: String = "[,\t ]",
+      var rowKeyDelim: String = "\t",
+      var columnIdStrengthDelim: String = ":",
+      var tupleDelim: String = ",",
+      var omitStrength: Boolean = false,
+      var dontAddMahoutJars: Boolean = false,
+      var writeAllDatasets: Boolean = false)
 
 }