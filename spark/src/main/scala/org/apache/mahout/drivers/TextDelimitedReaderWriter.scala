--- conflicted
+++ resolved
@@ -27,33 +27,25 @@
 /** Extends Reader trait to supply the [[org.apache.mahout.drivers.IndexedDataset]] as the type read and a reader function for reading text delimited files as described in the [[org.apache.mahout.drivers.Schema]]
   */
 trait TDIndexedDatasetReader extends Reader[IndexedDataset]{
-  /** Read in text delimited elements from all URIs in this comma delimited source String.
+  /** Read in text delimited tuples from all URIs in this comma delimited source String.
     *
     * @param mc context for the Spark job
     * @param readSchema describes the delimiters and positions of values in the text delimited file.
     * @param source comma delimited URIs of text files to be read into the [[org.apache.mahout.drivers.IndexedDataset]]
     * @return
     */
-<<<<<<< HEAD
-  protected def elementReader(
-                               mc: DistributedContext,
-                               readSchema: Schema,
-                               source: String,
-                               existingRowIDs: BiMap[String, Int] = HashBiMap.create()): IndexedDataset = {
-=======
   protected def tupleReader(
       mc: DistributedContext,
       readSchema: Schema,
       source: String,
       existingRowIDs: BiMap[String, Int] = HashBiMap.create()): IndexedDataset = {
->>>>>>> 02706550
     try {
       val delimiter = readSchema("delim").asInstanceOf[String]
       val rowIDPosition = readSchema("rowIDPosition").asInstanceOf[Int]
       val columnIDPosition = readSchema("columnIDPosition").asInstanceOf[Int]
       val filterPosition = readSchema("filterPosition").asInstanceOf[Int]
       val filterBy = readSchema("filter").asInstanceOf[String]
-      // instance vars must be put into locally scoped vals when used in closures that are executed by Spark
+      // instance vars must be put into locally scoped vals when used in closures that are executed but Spark
 
       assert(!source.isEmpty, {
         println(this.getClass.toString + ": has no files to read")
@@ -70,10 +62,7 @@
       }
 
       // get row and column IDs
-<<<<<<< HEAD
-=======
       //val m = columns.collect
->>>>>>> 02706550
       val interactions = columns.map { tokens =>
         tokens(rowIDPosition) -> tokens(columnIDPosition)
       }
@@ -102,107 +91,20 @@
 
           rowIndex -> columnIndex
         }
-          // group by IDs to form row vectors
-          .groupByKey().map { case (rowIndex, columnIndexes) =>
+        // group by IDs to form row vectors
+        .groupByKey().map { case (rowIndex, columnIndexes) =>
           val row = new RandomAccessSparseVector(numColumns)
           for (columnIndex <- columnIndexes) {
             row.setQuick(columnIndex, 1.0)
           }
           rowIndex -> row
         }
-          .asInstanceOf[DrmRdd[Int]]
+        .asInstanceOf[DrmRdd[Int]]
 
       // wrap the DrmRdd and a CheckpointedDrm, which can be used anywhere a DrmLike[Int] is needed
       val drmInteractions = drmWrap[Int](indexedInteractions, numRows, numColumns)
 
       IndexedDataset(drmInteractions, rowIDDictionary, columnIDDictionary)
-
-    } catch {
-      case cce: ClassCastException => {
-        println(this.getClass.toString + ": Schema has illegal values"); throw cce
-      }
-    }
-  }
-
-  /** Read in text delimited drm of sparse vectors from all URIs in this comma delimited source String.
-    * Assumes a fixed layout {{{rowID<rowKeyDelim>columnID<columnIdStrengthDelim>strength<elementDelim>...}}}
-    * If the default Schema is use this will read files of the form: {{{rowID<tab>columnID:strength<space>...}}}
-    *
-    * @param mc context for the Spark job
-    * @param readSchema describes the delimiters used.
-    * @param source comma delimited URIs of text files to be read into the [[org.apache.mahout.drivers.IndexedDataset]]
-    * @return
-    */
-  protected def drmReader(
-      mc: DistributedContext,
-      readSchema: Schema,
-      source: String,
-      existingRowIDs: BiMap[String, Int] = HashBiMap.create()): IndexedDataset = {
-    try {
-      val rowKeyDelim = readSchema("rowKeyDelim").asInstanceOf[String]
-      val columnIdStrengthDelim = readSchema("columnIdStrengthDelim").asInstanceOf[String]
-      val elementDelim = readSchema("elementDelim").asInstanceOf[String]
-      val rowIDPosition = 0
-      val columnIDPosition = 1
-      // instance vars must be put into locally scoped vals when used in closures that are executed by Spark
-
-      assert(!source.isEmpty, {
-        println(this.getClass.toString + ": has no files to read")
-        throw new IllegalArgumentException
-      })
-
-      //creates lists of rowID, columnIDs and strengths strings
-      val columns = mc.textFile(source).map { line =>
-        line.split(delimiter)
-      }
-
-      // get collections of rowID and delimited string of column IDs+strengths
-      val rows = columns.map { tokens =>
-        tokens(rowIDPosition) -> tokens(columnIDPosition)
-      }
-
-      rows.cache()
-
-      // create collection of unique rowIDs
-      val rowIDs = rows.map { case (rowID, _) => rowID }.distinct().collect()
-
-      // create collection of all column IDs
-      val columnIDs = rows.flatMap { case (_, elementList) =>
-        val elements = elementList.split(elementDelim)
-        val cols = elements.map( elem => elem.split(columnIdStrengthDelim)(0))// just the ID part
-      }
-      val uniqueColumnIDs = columnIDs.map { case (_, columnID) => columnID }.distinct().collect()
-
-      val numRows = rowIDs.size
-      val numColumns = uniqueColumnIDs.size
-
-      // create BiMaps for bi-directional lookup of ID by either Mahout ID or external ID
-      // broadcast them for access in distributed processes, so they are not recalculated in every task.
-      val rowIDDictionary = asOrderedDictionary(existingRowIDs, rowIDs)
-      val rowIDDictionary_bcast = mc.broadcast(rowIDDictionary)
-
-      val columnIDDictionary = asOrderedDictionary(entries = uniqueColumnIDs)
-      val columnIDDictionary_bcast = mc.broadcast(columnIDDictionary)
-
-      val indexedRows =
-        rows.map { case (rowID, elementsString) =>
-          val rowIndex = rowIDDictionary_bcast.value.get(rowID).get
-          val elementList = elementList.split(elementDelim)
-          val elements = new RandomAccessSparseVector(elementList.size - 1)
-          for (elem <- elementList) {
-            val pairString = elem.split(columnIdStrengthDelim)
-            val colID = columnIDDictionary_bcast.value.get(pairString(0)).get
-            val colValue = pairString(1).toDouble
-            elements.setQuick(colID, colValue)
-          }
-          rowIndex -> elements
-        }
-          .asInstanceOf[DrmRdd[Int]]
-
-      // wrap the DrmRdd and a CheckpointedDrm, which can be used anywhere a DrmLike[Int] is needed
-      val drm = drmWrap[Int](indexedRows, numRows, numColumns)
-
-      IndexedDataset(drm, rowIDDictionary, columnIDDictionary)
 
     } catch {
       case cce: ClassCastException => {
@@ -228,11 +130,7 @@
 
   private val orderByScore = Ordering.fromLessThan[(Int, Double)] { case ((_, score1), (_, score2)) => score1 > score2}
 
-<<<<<<< HEAD
-  /** Read in text delimited elements from all URIs in this comma delimited source String.
-=======
   /** Read in text delimited tuples from all URIs in this comma delimited source String.
->>>>>>> 02706550
     *
     * @param mc context for the Spark job
     * @param writeSchema describes the delimiters and positions of values in the output text delimited file.
@@ -247,7 +145,7 @@
     try {
       val rowKeyDelim = writeSchema("rowKeyDelim").asInstanceOf[String]
       val columnIdStrengthDelim = writeSchema("columnIdStrengthDelim").asInstanceOf[String]
-      val elementDelim = writeSchema("elementDelim").asInstanceOf[String]
+      val tupleDelim = writeSchema("tupleDelim").asInstanceOf[String]
       val omitScore = writeSchema("omitScore").asInstanceOf[Boolean]
       //instance vars must be put into locally scoped vals when put into closures that are
       //executed but Spark
@@ -279,19 +177,11 @@
         // first get the external rowID token
         if (!vector.isEmpty){
           var line: String = rowIDDictionary.inverse.get(rowID) + rowKeyDelim
-<<<<<<< HEAD
-          // for the rest of the row, construct the vector contents of elements (external column ID, strength value)
-          for (item <- vector) {
-            line += columnIDDictionary.inverse.get(item.getFirst)
-            if (!omitScore) line += columnIdStrengthDelim + item.getSecond
-            line += elementDelim
-=======
           // for the rest of the row, construct the vector contents of tuples (external column ID, strength value)
           for (item <- vector) {
             line += columnIDDictionary.inverse.get(item.getFirst)
             if (!omitScore) line += columnIdStrengthDelim + item.getSecond
             line += tupleDelim
->>>>>>> 02706550
           }
           // drop the last delimiter, not needed to end the line
           line.dropRight(1)
@@ -313,11 +203,7 @@
 /** Reads text delimited files into an IndexedDataset. Classes are needed to supply trait params in their constructor.
   * @param readSchema describes the delimiters and position of values in the text delimited file to be read.
   * @param mc Spark context for reading files
-<<<<<<< HEAD
-  * @note The source is supplied by Reader#readElementsFrom .
-=======
   * @note The source is supplied by Reader#readTuplesFrom .
->>>>>>> 02706550
   * */
 class TextDelimitedIndexedDatasetReader(val readSchema: Schema)
     (implicit val mc: DistributedContext) extends TDIndexedDatasetReader
@@ -334,11 +220,7 @@
   * @param writeSchema describes the delimiters and position of values in the text delimited file(s) written.
   * @param mc Spark context for reading the files, may be implicitly defined.
   * */
-<<<<<<< HEAD
-class TextDelimitedIndexedDatasetReaderWriter(val readSchema: Schema, val writeSchema: Schema = readSchema, val sort: Boolean = true)
-=======
 class TextDelimitedIndexedDatasetReaderWriter(val readSchema: Schema, val writeSchema: Schema, val sort: Boolean = true)
->>>>>>> 02706550
     (implicit val mc: DistributedContext)
   extends TDIndexedDatasetReaderWriter
 
@@ -370,11 +252,7 @@
  * Companion object for the case class [[org.apache.mahout.drivers.IndexedDatasetTextDelimitedWriteable]] primarily used to get a secondary constructor for
  * making one [[org.apache.mahout.drivers.IndexedDatasetTextDelimitedWriteable]] from another. Used when you have a factory like [[org.apache.mahout.drivers.TextDelimitedIndexedDatasetReader]]
  * {{{
-<<<<<<< HEAD
- *   val id = IndexedDatasetTextDelimitedWriteable(indexedDatasetReader.readElementsFrom(source))
-=======
  *   val id = IndexedDatasetTextDelimitedWriteable(indexedDatasetReader.readTuplesFrom(source))
->>>>>>> 02706550
  * }}}
  */
 
