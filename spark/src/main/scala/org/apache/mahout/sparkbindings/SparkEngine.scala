--- conflicted
+++ resolved
@@ -60,14 +60,8 @@
       .map(_._2)
       // Fold() doesn't work with kryo still. So work around it.
       .mapPartitions(iter => {
-      val acc = ((new DenseVector(n): Vector) /: iter){(acc, v) =>
-        v.nonZeroes().foreach { elem =>
-<<<<<<< HEAD
-         acc(elem.index) += 1
-=======
-          if (elem.get() > 0) acc(elem.index) += 1
->>>>>>> c1ca3087
-        }
+      val acc = ((new DenseVector(n): Vector) /: iter) { (acc, v) =>
+        v.nonZeroes().foreach { elem => acc(elem.index) += 1}
         acc
       }
       Iterator(acc)
