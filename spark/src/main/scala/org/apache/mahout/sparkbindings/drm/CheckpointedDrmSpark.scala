/*
 * Licensed to the Apache Software Foundation (ASF) under one or more
 * contributor license agreements.  See the NOTICE file distributed with
 * this work for additional information regarding copyright ownership.
 * The ASF licenses this file to You under the Apache License, Version 2.0
 * (the "License"); you may not use this file except in compliance with
 * the License.  You may obtain a copy of the License at
 *
 *     http://www.apache.org/licenses/LICENSE-2.0
 *
 * Unless required by applicable law or agreed to in writing, software
 * distributed under the License is distributed on an "AS IS" BASIS,
 * WITHOUT WARRANTIES OR CONDITIONS OF ANY KIND, either express or implied.
 * See the License for the specific language governing permissions and
 * limitations under the License.
 */

package org.apache.mahout.sparkbindings.drm

import org.apache.mahout.math._
import org.apache.mahout.math.drm.CacheHint.CacheHint
import math._
import scalabindings._
import RLikeOps._
import scala.collection.JavaConversions._
import org.apache.spark.storage.StorageLevel
import reflect._
import scala.util.Random
import org.apache.hadoop.io.{LongWritable, Text, IntWritable}
import org.apache.mahout.math.drm._
import org.apache.mahout.sparkbindings._

/** ==Spark-specific optimizer-checkpointed DRM.==
  *
  * @param rddInput            underlying rdd to wrap over.
  * @param _nrow               number of rows; if unspecified, we will compute with an inexpensive traversal.
  * @param _ncol               number of columns; if unspecified, we will try to guess with an inexpensive traversal.
  * @param cacheHint           cache level to use. (Implementors usually want to override the default!)
  * @param partitioningTag     unique partitioning tag. Used to detect identically partitioned operands.
  * @param _canHaveMissingRows true if the matrix is int-keyed, and if it also may have missing rows
  *                            (will require a lazy fix for some physical operations.
  * @tparam K matrix key type (e.g. the keys of sequence files once persisted)
  */
class CheckpointedDrmSpark[K: ClassTag](
                                         private[sparkbindings] val rddInput: DrmRddInput[K],
                                         private[sparkbindings] var _nrow: Long = -1L,
                                         private[sparkbindings] var _ncol: Int = -1,
                                         override val cacheHint: CacheHint = CacheHint.NONE,
                                         override protected[mahout] val partitioningTag: Long = Random.nextLong(),
                                         private var _canHaveMissingRows: Boolean = false
                                       ) extends CheckpointedDrm[K] {

  private val _cacheStorageLevel: StorageLevel = SparkEngine.cacheHint2Spark(cacheHint)

  lazy val nrow = if (_nrow >= 0) _nrow else computeNRow
  lazy val ncol = if (_ncol >= 0) _ncol else computeNCol
  lazy val canHaveMissingRows: Boolean = {
    nrow
    _canHaveMissingRows
  }

  //  private[mahout] var canHaveMissingRows = false
  private[mahout] var intFixExtra: Long = 0L

  private var cached: Boolean = false
  override val context: DistributedContext = rddInput.backingRdd.context

  /** Explicit extraction of key class Tag   */
  def keyClassTag: ClassTag[K] = implicitly[ClassTag[K]]

  /**
   * Action operator -- does not necessary means Spark action; but does mean running BLAS optimizer
   * and writing down Spark graph lineage since last checkpointed DRM.
   */
  def checkpoint(cacheHint: CacheHint.CacheHint): CheckpointedDrm[K] = {
    // We are already checkpointed in a sense that we already have Spark lineage. So just return self.
    this
  }

  def cache() = {
    if (!cached && _cacheStorageLevel != StorageLevel.NONE) {
      rddInput.backingRdd.persist(_cacheStorageLevel)
      cached = true
    }
    this
  }


  /**
   * if matrix was previously persisted into cache,
   * delete cached representation
   */
  def uncache(): this.type = {
    if (cached) {
      rddInput.backingRdd.unpersist(blocking = false)
      cached = false
    }
    this
  }

  //  def mapRows(mapfun: (K, Vector) => Vector): CheckpointedDrmSpark[K] =
//    new CheckpointedDrmSpark[K](rdd.map(t => (t._1, mapfun(t._1, t._2))))


  /**
   * Collecting DRM to fron-end in-core Matrix.
   *
   * If key in DRM is Int, then matrix is collected using key as row index.
   * Otherwise, order of rows in result is undefined but key.toString is applied
   * as rowLabelBindings of the in-core matrix .
   *
   * Note that this pre-allocates target matrix and then assigns collected RDD to it
   * thus this likely would require about 2 times the RDD memory
    *
    * @return
   */
  def collect: Matrix = {

    val intRowIndices = classTag[K] == ClassTag.Int

    val cols = ncol
    val rows = safeToNonNegInt(nrow)


    // since currently spark #collect() requires Serializeable support,
    // we serialize DRM vectors into byte arrays on backend and restore Vector
    // instances on the front end:
    val data = rddInput.asRowWise().map(t => (t._1, t._2)).collect()


    val m = if (data.forall(_._2.isDense))
      new DenseMatrix(rows, cols)

    else
      new SparseMatrix(rows, cols)

    if (intRowIndices)
      data.foreach(t => m(t._1.asInstanceOf[Int], ::) := t._2)
    else {

      // assign all rows sequentially
      val d = data.zipWithIndex
      d.foreach(t => m(t._2, ::) := t._1._2)

      // row bindings
      val rowBindings = d.map(t => (t._1._1.toString, t._2: java.lang.Integer)).toMap

      m.setRowLabelBindings(rowBindings)
    }

    m
  }


  /**
   * Dump matrix as computed Mahout's DRM into specified (HD)FS path
    *
<<<<<<< HEAD
    * @param path
=======
    * @param path output path to dump Matrix to
>>>>>>> 6667bb0a
   */
  def dfsWrite(path: String) = {
    val ktag = implicitly[ClassTag[K]]

    // Map backing RDD[(K,Vector)] to RDD[(K)Writable,VectorWritable)] and save.
    if (ktag.runtimeClass == classOf[Int]) {
      rddInput.asRowWise()
        .map( x => (new IntWritable(x._1.asInstanceOf[Int]), new VectorWritable(x._2))).saveAsSequenceFile(path)
    } else if (ktag.runtimeClass == classOf[String]){
      rddInput.asRowWise()
        .map( x => (new Text(x._1.asInstanceOf[String]), new VectorWritable(x._2))).saveAsSequenceFile(path)
    } else if (ktag.runtimeClass == classOf[Long]) {
      rddInput.asRowWise()
        .map( x => (new LongWritable(x._1.asInstanceOf[Long]), new VectorWritable(x._2))).saveAsSequenceFile(path)
    } else throw new IllegalArgumentException("Do not know how to convert class tag %s to Writable.".format(ktag))

  }

  protected def computeNRow = {

    val intRowIndex = classTag[K] == classTag[Int]

    if (intRowIndex) {
      val rdd = cache().rddInput.asRowWise().asInstanceOf[DrmRdd[Int]]

      // I guess it is a suitable place to compute int keys consistency test here because we know
      // that nrow can be computed lazily, which always happens when rdd is already available, cached,
      // and it's ok to compute small summaries without triggering huge pipelines. Which usually
      // happens right after things like drmFromHDFS or drmWrap().
      val maxPlus1 = rdd.map(_._1.asInstanceOf[Int]).fold(-1)(max) + 1L
      val rowCount = rdd.count()
      _canHaveMissingRows = maxPlus1 != rowCount ||
          rdd.map(_._1).sum().toLong != (rowCount * (rowCount - 1.0) / 2.0).toLong
      intFixExtra = (maxPlus1 - rowCount) max 0L
      maxPlus1
    } else
      cache().rddInput.asRowWise().count()
  }



  protected def computeNCol = {
    rddInput.isBlockified match {
<<<<<<< HEAD
      case true ⇒ rddInput.toBlockifiedDrmRdd(throw new AssertionError("not reached"))
        .map(_._2.ncol).reduce(max)
      case false ⇒ cache().rddInput.toDrmRdd().map(_._2.length).fold(-1)(max)
=======
      case true ⇒ rddInput.asBlockified(throw new AssertionError("not reached"))
        .map(_._2.ncol).reduce(max)
      case false ⇒ cache().rddInput.asRowWise().map(_._2.length).fold(-1)(max)
>>>>>>> 6667bb0a
    }
  }

  protected def computeNNonZero =
    cache().rddInput.asRowWise().map(_._2.getNumNonZeroElements.toLong).sum().toLong

  /** Changes the number of rows in the DRM without actually touching the underlying data. Used to
    * redimension a DRM after it has been created, which implies some blank, non-existent rows.
    *
    * @param n new row dimension
    * @return
    */
  override def newRowCardinality(n: Int): CheckpointedDrm[K] = {
    assert(n > -1)
    assert( n >= nrow)
    new CheckpointedDrmSpark(rddInput = rddInput, _nrow = n, _ncol = _ncol, cacheHint = cacheHint,
      partitioningTag = partitioningTag, _canHaveMissingRows = _canHaveMissingRows)
  }

}<|MERGE_RESOLUTION|>--- conflicted
+++ resolved
@@ -155,11 +155,7 @@
   /**
    * Dump matrix as computed Mahout's DRM into specified (HD)FS path
     *
-<<<<<<< HEAD
-    * @param path
-=======
     * @param path output path to dump Matrix to
->>>>>>> 6667bb0a
    */
   def dfsWrite(path: String) = {
     val ktag = implicitly[ClassTag[K]]
@@ -203,15 +199,9 @@
 
   protected def computeNCol = {
     rddInput.isBlockified match {
-<<<<<<< HEAD
-      case true ⇒ rddInput.toBlockifiedDrmRdd(throw new AssertionError("not reached"))
-        .map(_._2.ncol).reduce(max)
-      case false ⇒ cache().rddInput.toDrmRdd().map(_._2.length).fold(-1)(max)
-=======
       case true ⇒ rddInput.asBlockified(throw new AssertionError("not reached"))
         .map(_._2.ncol).reduce(max)
       case false ⇒ cache().rddInput.asRowWise().map(_._2.length).fold(-1)(max)
->>>>>>> 6667bb0a
     }
   }
 
