--- conflicted
+++ resolved
@@ -466,13 +466,9 @@
   test("numNonZeroElementsPerColumn") {
     val inCoreA = dense(
       (0, 2),
-<<<<<<< HEAD
       (3, 0),
       (0, -30)
-=======
-      (3, 4),
-      (0, 30)
->>>>>>> c1ca3087
+
     )
     val drmA = drmParallelize(inCoreA, numPartitions = 2)
 
