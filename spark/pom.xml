<?xml version="1.0" encoding="UTF-8"?>

<!--
 Licensed to the Apache Software Foundation (ASF) under one or more
 contributor license agreements.  See the NOTICE file distributed with
 this work for additional information regarding copyright ownership.
 The ASF licenses this file to You under the Apache License, Version 2.0
 (the "License"); you may not use this file except in compliance with
 the License.  You may obtain a copy of the License at

     http://www.apache.org/licenses/LICENSE-2.0

 Unless required by applicable law or agreed to in writing, software
 distributed under the License is distributed on an "AS IS" BASIS,
 WITHOUT WARRANTIES OR CONDITIONS OF ANY KIND, either express or implied.
 See the License for the specific language governing permissions and
 limitations under the License.
-->

<project xmlns="http://maven.apache.org/POM/4.0.0" xmlns:xsi="http://www.w3.org/2001/XMLSchema-instance"
         xsi:schemaLocation="http://maven.apache.org/POM/4.0.0 http://maven.apache.org/maven-v4_0_0.xsd">
  <modelVersion>4.0.0</modelVersion>

  <parent>
    <groupId>org.apache.mahout</groupId>
    <artifactId>mahout</artifactId>
    <version>1.0-SNAPSHOT</version>
    <relativePath>../pom.xml</relativePath>
  </parent>

  <artifactId>mahout-spark_2.10</artifactId>
  <name>Mahout Spark bindings</name>
  <description>
    Mahout Bindings for Apache Spark
  </description>

  <packaging>jar</packaging>

  <!-- this is needed for scalatest plugin until they publish it to central -->
  <pluginRepositories>
    <pluginRepository>
      <id>sonatype</id>
      <url>https://oss.sonatype.org/content/groups/public</url>
      <releases>
        <enabled>true</enabled>
      </releases>
    </pluginRepository>
  </pluginRepositories>

  <build>
    <defaultGoal>install</defaultGoal>

    <plugins>

      <plugin>
        <groupId>org.codehaus.mojo</groupId>
        <artifactId>build-helper-maven-plugin</artifactId>
        <executions>
          <execution>
            <id>add-source</id>
            <phase>generate-sources</phase>
            <goals>
              <goal>add-source</goal>
            </goals>
            <configuration>
              <sources>
                <source>${project.build.directory}/generated-sources/mahout</source>
              </sources>
            </configuration>
          </execution>
          <execution>
            <id>add-test-source</id>
            <phase>generate-sources</phase>
            <goals>
              <goal>add-test-source</goal>
            </goals>
            <configuration>
              <sources>
                <source>${project.build.directory}/generated-test-sources/mahout</source>
              </sources>
            </configuration>
          </execution>
        </executions>
      </plugin>

      <!-- create test jar so other modules can reuse the math test utility classes. -->
      <plugin>
        <groupId>org.apache.maven.plugins</groupId>
        <artifactId>maven-jar-plugin</artifactId>
        <executions>
          <execution>
            <goals>
              <goal>test-jar</goal>
            </goals>
            <phase>package</phase>
          </execution>
        </executions>
      </plugin>

      <plugin>
        <artifactId>maven-javadoc-plugin</artifactId>
      </plugin>

      <plugin>
        <artifactId>maven-source-plugin</artifactId>
      </plugin>

      <plugin>
        <groupId>org.scala-tools</groupId>
        <artifactId>maven-scala-plugin</artifactId>
        <executions>
          <execution>
            <goals>
              <goal>compile</goal>
              <goal>testCompile</goal>
            </goals>
          </execution>
        </executions>
        <configuration>
          <sourceDir>src/main/scala</sourceDir>
          <jvmArgs>
            <jvmArg>-Xms64m</jvmArg>
            <jvmArg>-Xmx1024m</jvmArg>
          </jvmArgs>
        </configuration>
      </plugin>

      <!--this is what scalatest recommends to do to enable scala tests -->

      <!-- disable surefire -->
      <!--<plugin>-->
      <!--<groupId>org.apache.maven.plugins</groupId>-->
      <!--<artifactId>maven-surefire-plugin</artifactId>-->
      <!--<version>2.7</version>-->
      <!--<configuration>-->
      <!--<skipTests>true</skipTests>-->
      <!--</configuration>-->
      <!--</plugin>-->
      <!-- enable scalatest -->
      <plugin>
        <groupId>org.scalatest</groupId>
        <artifactId>scalatest-maven-plugin</artifactId>
        <version>1.0-M2</version>
        <configuration>
          <reportsDirectory>${project.build.directory}/scalatest-reports</reportsDirectory>
          <junitxml>.</junitxml>
          <filereports>WDF TestSuite.txt</filereports>
          <argLine>-Xmx1024m</argLine>
        </configuration>
        <executions>
          <execution>
            <id>test</id>
            <goals>
              <goal>test</goal>
            </goals>
          </execution>
        </executions>
      </plugin>

      <!-- create an all dependencies job.jar -->
      <!-- todo: before release we need a better way to do this MAHOUT-1636 -->
      <plugin>
        <groupId>org.apache.maven.plugins</groupId>
        <artifactId>maven-assembly-plugin</artifactId>
        <executions>
          <execution>
            <id>dependency-reduced</id>
            <phase>package</phase>
            <goals>
              <goal>single</goal>
            </goals>
            <configuration>
              <descriptors>
                <descriptor>src/main/assembly/dependency-reduced.xml</descriptor>
              </descriptors>
            </configuration>
          </execution>
        </executions>
      </plugin>


    </plugins>
  </build>
<!--
  <profiles>
    <profile>
      <id>2.0-CDH</id>
      <properties>
        <cdh.version>2.0.0-cdh4.3.0</cdh.version>
      </properties>

      <dependencies>
        <dependency>
          <groupId>org.apache.hadoop</groupId>
          <artifactId>hadoop-client</artifactId>
          <version>${cdh.version}</version>
          <exclusions>
            <exclusion>
              <groupId>asm</groupId>
              <artifactId>asm</artifactId>
            </exclusion>
          </exclusions>
        </dependency>
        <dependency>
          <groupId>org.apache.mahout</groupId>
          <artifactId>mahout-mrlegacy</artifactId>
          <exclusions>
            <exclusion>
              <groupId>asm</groupId>
              <artifactId>asm</artifactId>
            </exclusion>
            <exclusion>
              <groupId>org.apache.hadoop</groupId>
              <artifactId>hadoop-core</artifactId>
            </exclusion>
          </exclusions>
        </dependency>


        <dependency>
          <groupId>org.apache.hadoop</groupId>
          <artifactId>hadoop-common</artifactId>
          <version>${cdh.version}</version>
        </dependency>
        <dependency>
          <groupId>org.apache.hadoop</groupId>
          <artifactId>hadoop-mapreduce-client-core</artifactId>
          <version>${cdh.version}</version>
        </dependency>
        <dependency>
          <groupId>org.apache.hadoop</groupId>
          <artifactId>hadoop-mapreduce-client-common</artifactId>
          <version>${cdh.version}</version>
        </dependency>
      </dependencies>
    </profile>

    <profile>
      <id>hadoop2</id>
      <activation>
        <property>
          <name>hadoop2.version</name>
        </property>
      </activation>
      <dependencies>
        <dependency>
          <groupId>org.apache.hadoop</groupId>
          <artifactId>hadoop-client</artifactId>
          <version>${hadoop2.version}</version>
          <exclusions>
            <exclusion>
              <groupId>asm</groupId>
              <artifactId>asm</artifactId>
            </exclusion>
          </exclusions>
        </dependency>
        <dependency>
          <groupId>org.apache.mahout</groupId>
          <artifactId>mahout-mrlegacy</artifactId>
          <exclusions>
            <exclusion>
              <groupId>asm</groupId>
              <artifactId>asm</artifactId>
            </exclusion>
            <exclusion>
              <groupId>org.apache.hadoop</groupId>
              <artifactId>hadoop-core</artifactId>
            </exclusion>
          </exclusions>
        </dependency>
        <dependency>
          <groupId>org.apache.hadoop</groupId>
          <artifactId>hadoop-common</artifactId>
        </dependency>
        <dependency>
          <groupId>org.apache.hadoop</groupId>
          <artifactId>hadoop-mapreduce-client-core</artifactId>
        </dependency>
        <dependency>
          <groupId>org.apache.hadoop</groupId>
          <artifactId>hadoop-mapreduce-client-common</artifactId>
        </dependency>
      </dependencies>
    </profile>
  </profiles>
-->

  <dependencies>

    <!-- spark stuff - need to put this first to use spark's mahout dependencies in tests -->
    <dependency>
      <groupId>org.apache.spark</groupId>
      <artifactId>spark-core_${scala.major}</artifactId>
      <version>${spark.version}</version>
    </dependency>

    <dependency>
      <groupId>org.apache.mahout</groupId>
      <artifactId>mahout-math-scala_${scala.major}</artifactId>
    </dependency>

    <dependency>
      <groupId>org.apache.mahout</groupId>
      <artifactId>mahout-mrlegacy</artifactId>
      <exclusions>
        <exclusion>
          <groupId>asm</groupId>
          <artifactId>asm</artifactId>
        </exclusion>
      </exclusions>
    </dependency>

    <dependency>
      <groupId>org.apache.mahout</groupId>
      <artifactId>mahout-math-scala_${scala.major}</artifactId>
      <classifier>tests</classifier>
      <scope>test</scope>
    </dependency>

    <!--  3rd-party -->

<<<<<<< HEAD
=======
    <dependency>
      <groupId>com.github.scopt</groupId>
      <artifactId>scopt_${scala.major}</artifactId>
      <version>3.3.0</version>
    </dependency>

>>>>>>> 6f20f383
    <!-- scala stuff -->
    <dependency>
      <groupId>org.scalatest</groupId>
      <artifactId>scalatest_${scala.major}</artifactId>
      <version>2.2.4</version>
      <scope>test</scope>
    </dependency>

  </dependencies>
</project><|MERGE_RESOLUTION|>--- conflicted
+++ resolved
@@ -319,15 +319,6 @@
 
     <!--  3rd-party -->
 
-<<<<<<< HEAD
-=======
-    <dependency>
-      <groupId>com.github.scopt</groupId>
-      <artifactId>scopt_${scala.major}</artifactId>
-      <version>3.3.0</version>
-    </dependency>
-
->>>>>>> 6f20f383
     <!-- scala stuff -->
     <dependency>
       <groupId>org.scalatest</groupId>
