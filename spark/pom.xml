--- conflicted
+++ resolved
@@ -23,11 +23,7 @@
   <parent>
     <groupId>org.apache.mahout</groupId>
     <artifactId>mahout</artifactId>
-<<<<<<< HEAD
-    <version>0.11.0-SNAPSHOT</version>
-=======
     <version>0.10.1-SNAPSHOT</version>
->>>>>>> 1efca59f
     <relativePath>../pom.xml</relativePath>
   </parent>
 
@@ -160,11 +156,6 @@
     </dependency>
 
     <!--  3rd-party -->
-    <!-- pat removed to test new BiDictionary so we can remove guava dependency>
-      <groupId>com.google.guava</groupId>
-      <artifactId>guava</artifactId>
-      <version>14.0.1</version>
-    </dependency-->
 
     <!-- scala stuff -->
     <dependency>
