--- conflicted
+++ resolved
@@ -41,10 +41,7 @@
       <plugin>
         <groupId>net.alchim31.maven</groupId>
         <artifactId>scala-maven-plugin</artifactId>
-<<<<<<< HEAD
-=======
         <version>4.4.0</version>
->>>>>>> bc494c09
         <executions>
           <!--execution>
             <id>attach-javadocs</id>
