#!/bin/bash
#
# Licensed to the Apache Software Foundation (ASF) under one or more
# contributor license agreements.  See the NOTICE file distributed with
# this work for additional information regarding copyright ownership.
# The ASF licenses this file to You under the Apache License, Version 2.0
# (the "License"); you may not use this file except in compliance with
# the License.  You may obtain a copy of the License at
#
#     http://www.apache.org/licenses/LICENSE-2.0
#
# Unless required by applicable law or agreed to in writing, software
# distributed under the License is distributed on an "AS IS" BASIS,
# WITHOUT WARRANTIES OR CONDITIONS OF ANY KIND, either express or implied.
# See the License for the specific language governing permissions and
# limitations under the License.
#

#
# Downloads a (partial) wikipedia dump, trains and tests a classifier.
#
# To run:  change into the mahout directory and type:
# examples/bin/classify-wiki.sh

if [ "$1" = "--help" ] || [ "$1" = "--?" ]; then
  echo "This script Bayes and CBayes classifiers over the last wikipedia dump."
  exit
fi

# ensure that MAHOUT_HOME is set
if [[ -z "$MAHOUT_HOME" ]]; then
  echo "Please set MAHOUT_HOME."
  exit
fi

SCRIPT_PATH=${0%/*}
if [ "$0" != "$SCRIPT_PATH" ] && [ "$SCRIPT_PATH" != "" ]; then
  cd $SCRIPT_PATH
fi
START_PATH=`pwd`

if [ "$HADOOP_HOME" != "" ] && [ "$MAHOUT_LOCAL" == "" ] ; then
  HADOOP="$HADOOP_HOME/bin/hadoop"
  if [ ! -e $HADOOP ]; then
    echo "Can't find hadoop in $HADOOP, exiting"
    exit 1
  fi
fi

WORK_DIR=/tmp/mahout-work-${USER}
algorithm=( CBayes BinaryCBayes clean)
if [ -n "$1" ]; then
  choice=$1
else
  echo "Please select a number to choose the corresponding task to run"
  echo "1. ${algorithm[0]}"
  echo "2. ${algorithm[1]}"
  echo "3. ${algorithm[2]} -- cleans up the work area in $WORK_DIR"
  read -p "Enter your choice : " choice
fi

echo "ok. You chose $choice and we'll use ${algorithm[$choice-1]}"
alg=${algorithm[$choice-1]}

if [ "x$alg" != "xclean" ]; then
  echo "creating work directory at ${WORK_DIR}"

  mkdir -p ${WORK_DIR}
    if [ ! -e ${WORK_DIR}/wikixml ]; then
        mkdir -p ${WORK_DIR}/wikixml
        echo "Downloading wikipedia XML dump"
        ########################################################   
        #  Datasets: uncomment and run "clean" to change dataset   
        ########################################################
<<<<<<< HEAD
  	########## partial small 42.5M zipped 
=======
        ########## partial small 42.5M zipped
>>>>>>> aa0f0f46
        #curl http://dumps.wikimedia.org/enwiki/latest/enwiki-latest-pages-articles1.xml-p000000010p000010000.bz2 -o ${WORK_DIR}/wikixml/enwiki-latest-pages-articles.xml.bz2        
        ########## partial larger 256M zipped
        curl http://dumps.wikimedia.org/enwiki/latest/enwiki-latest-pages-articles10.xml-p000925001p001325000.bz2 -o ${WORK_DIR}/wikixml/enwiki-latest-pages-articles.xml.bz2
        ######### full wikipedia dump: 10G zipped
        #curl http://dumps.wikimedia.org/enwiki/latest/enwiki-latest-pages-articles.xml.bz2 -o ${WORK_DIR}/wikixml/enwiki-latest-pages-articles.xml.bz2
        ########################################################
      
      echo "Extracting..."
       
      cd ${WORK_DIR}/wikixml && bunzip2 enwiki-latest-pages-articles.xml.bz2 && cd .. && cd ..
    fi

echo $START_PATH

set -e

if [ "x$alg" == "xCBayes" ] || [ "x$alg" == "xBinaryCBayes" ] ; then

  set -x
  echo "Preparing wikipedia data"
  rm -rf ${WORK_DIR}/wiki
  mkdir ${WORK_DIR}/wiki
  
  if [ "x$alg" == "xCBayes" ] ; then
    # use a list of 10 countries as categories
    cp $MAHOUT_HOME/examples/src/test/resources/country10.txt ${WORK_DIR}/country.txt
    chmod 666 ${WORK_DIR}/country.txt
  fi
  
  if [ "x$alg" == "xBinaryCBayes" ] ; then
    # use United States and United Kingdom as categories
    cp $MAHOUT_HOME/examples/src/test/resources/country2.txt ${WORK_DIR}/country.txt
    chmod 666 ${WORK_DIR}/country.txt
  fi

  if [ "$HADOOP_HOME" != "" ] && [ "$MAHOUT_LOCAL" == "" ] ; then
    echo "Copying wikipedia data to HDFS"
    set +e
    $HADOOP dfs -rmr ${WORK_DIR}/wikixml
    set -e
    $HADOOP dfs -put ${WORK_DIR}/wikixml ${WORK_DIR}/wikixml
  fi

  echo "Creating sequence files from wikiXML"
  $MAHOUT_HOME/bin/mahout seqwiki -c ${WORK_DIR}/country.txt -i ${WORK_DIR}/wikixml/enwiki-latest-pages-articles.xml -o ${WORK_DIR}/wikipediainput
   
  # if using the 10 class problem use bigrams
  if [ "x$alg" == "xCBayes" ] ; then
    echo "Converting sequence files to vectors using bigrams"
    $MAHOUT_HOME/bin/mahout seq2sparse -i ${WORK_DIR}/wikipediainput -o ${WORK_DIR}/wikipediaVecs -wt tfidf -lnorm -nv -ow -ng 2
  fi
  
  # if using the 2 class problem try different options
  if [ "x$alg" == "xBinaryCBayes" ] ; then
    echo "Converting sequence files to vectors using 4-grams and a max Document Frequenct of 30"
    $MAHOUT_HOME/bin/mahout seq2sparse -i ${WORK_DIR}/wikipediainput -o ${WORK_DIR}/wikipediaVecs -wt tfidf -lnorm -nv -ow -ng 4 -x 30 
  fi
  
  echo "Creating training and holdout set with a random 80-20 split of the generated vector dataset"
  $MAHOUT_HOME/bin/mahout split -i ${WORK_DIR}/wikipediaVecs/tfidf-vectors/ --trainingOutput ${WORK_DIR}/training --testOutput ${WORK_DIR}/testing -rp 20 -ow -seq -xm sequential

  echo "Training Naive Bayes model"
  $MAHOUT_HOME/bin/mahout trainnb -i ${WORK_DIR}/training -el -o ${WORK_DIR}/model -li ${WORK_DIR}/labelindex -ow -c

  echo "Self testing on training set"
  $MAHOUT_HOME/bin/mahout testnb -i ${WORK_DIR}/training -m ${WORK_DIR}/model -l ${WORK_DIR}/labelindex -ow -o ${WORK_DIR}/output -c

  echo "Testing on holdout set: Bayes"
  $MAHOUT_HOME/bin/mahout testnb -i ${WORK_DIR}/testing -m ${WORK_DIR}/model -l ${WORK_DIR}/labelindex -ow -o ${WORK_DIR}/output -seq

 echo "Testing on holdout set: CBayes"
  $MAHOUT_HOME/bin/mahout testnb -i ${WORK_DIR}/testing -m ${WORK_DIR}/model -l ${WORK_DIR}/labelindex -ow -o ${WORK_DIR}/output  -c -seq
fi

elif [ "x$alg" == "xclean" ]; then
  rm -rf ${WORK_DIR}
fi
# Remove the work directory<|MERGE_RESOLUTION|>--- conflicted
+++ resolved
@@ -72,11 +72,7 @@
         ########################################################   
         #  Datasets: uncomment and run "clean" to change dataset   
         ########################################################
-<<<<<<< HEAD
-  	########## partial small 42.5M zipped 
-=======
         ########## partial small 42.5M zipped
->>>>>>> aa0f0f46
         #curl http://dumps.wikimedia.org/enwiki/latest/enwiki-latest-pages-articles1.xml-p000000010p000010000.bz2 -o ${WORK_DIR}/wikixml/enwiki-latest-pages-articles.xml.bz2        
         ########## partial larger 256M zipped
         curl http://dumps.wikimedia.org/enwiki/latest/enwiki-latest-pages-articles10.xml-p000925001p001325000.bz2 -o ${WORK_DIR}/wikixml/enwiki-latest-pages-articles.xml.bz2
