--- conflicted
+++ resolved
@@ -240,14 +240,7 @@
 
       // AtB cases that make sense.
       case OpAB(OpAt(a), b) if a.partitioningTag == b.partitioningTag ⇒  OpAtB(pass3(a), pass3(b))
-<<<<<<< HEAD
-      case op @ OpABAnyKey(OpAtAnyKey(a), b) ⇒
-        val left = pass3(a)
-        val right = pass3(b)
-        OpAtB(left, right)(left.keyClassTag)
-=======
       case OpABAnyKey(OpAtAnyKey(a), b) ⇒  OpAtB(pass3(a), pass3(b))
->>>>>>> 92a2f6c8
 
       // Need some cost to choose between the following.
 
