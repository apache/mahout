/*
 * Licensed to the Apache Software Foundation (ASF) under one or more
 * contributor license agreements.  See the NOTICE file distributed with
 * this work for additional information regarding copyright ownership.
 * The ASF licenses this file to You under the Apache License, Version 2.0
 * (the "License"); you may not use this file except in compliance with
 * the License.  You may obtain a copy of the License at
 *
 *     http://www.apache.org/licenses/LICENSE-2.0
 *
 * Unless required by applicable law or agreed to in writing, software
 * distributed under the License is distributed on an "AS IS" BASIS,
 * WITHOUT WARRANTIES OR CONDITIONS OF ANY KIND, either express or implied.
 * See the License for the specific language governing permissions and
 * limitations under the License.
 */

package org.apache.mahout.math.drm

import scala.reflect.ClassTag
import org.apache.mahout.math.{Vector, Matrix}
import org.apache.mahout.math.drm.logical._

class RLikeDrmOps[K: ClassTag](drm: DrmLike[K]) extends DrmLikeOps[K](drm) {

  import RLikeDrmOps._

  def +(that: DrmLike[K]): DrmLike[K] = OpAewB[K](A = this, B = that, op = "+")

  def -(that: DrmLike[K]): DrmLike[K] = OpAewB[K](A = this, B = that, op = "-")

  def *(that: DrmLike[K]): DrmLike[K] = OpAewB[K](A = this, B = that, op = "*")

  def /(that: DrmLike[K]): DrmLike[K] = OpAewB[K](A = this, B = that, op = "/")

  def +(that: Double): DrmLike[K] = OpAewScalar[K](A = this, scalar = that, op = "+")

  def +:(that: Double): DrmLike[K] = OpAewScalar[K](A = this, scalar = that, op = "+")

  def -(that: Double): DrmLike[K] = OpAewScalar[K](A = this, scalar = that, op = "-")

  def -:(that: Double): DrmLike[K] = OpAewScalar[K](A = this, scalar = that, op = "-:")

  def *(that: Double): DrmLike[K] = OpAewScalar[K](A = this, scalar = that, op = "*")

  def *:(that: Double): DrmLike[K] = OpAewScalar[K](A = this, scalar = that, op = "*")

  def /(that: Double): DrmLike[K] = OpAewScalar[K](A = this, scalar = that, op = "/")

  def /:(that: Double): DrmLike[K] = OpAewScalar[K](A = this, scalar = that, op = "/:")

  def :%*%(that: DrmLike[Int]): DrmLike[K] = OpAB[K](A = this.drm, B = that)

  def %*%[B: ClassTag](that: DrmLike[B]): DrmLike[K] = OpABAnyKey[B, K](A = this.drm, B = that)

  def %*%(that: DrmLike[Int]): DrmLike[K] = this :%*% that

  def :%*%(that: Matrix): DrmLike[K] = OpTimesRightMatrix[K](A = this.drm, right = that)

  def %*%(that: Matrix): DrmLike[K] = this :%*% that

  def :%*%(that: Vector): DrmLike[K] = OpAx(A = this.drm, x = that)

  def %*%(that: Vector): DrmLike[K] = :%*%(that)

  def t: DrmLike[Int] = OpAtAnyKey(A = drm)

  def cbind(that: DrmLike[K]) = OpCbind(A = this.drm, B = that)

  def rbind(that: DrmLike[K]) = OpRbind(A = this.drm, B = that)
}

class RLikeDrmIntOps(drm: DrmLike[Int]) extends RLikeDrmOps[Int](drm) {

  import org.apache.mahout.math._
  import scalabindings._
  import RLikeOps._
  import RLikeDrmOps._
  import scala.collection.JavaConversions._

  override def t: DrmLike[Int] = OpAt(A = drm)

  def %*%:[K: ClassTag](that: DrmLike[K]): DrmLike[K] = OpAB[K](A = that, B = this.drm)

  def %*%:(that: Matrix): DrmLike[Int] = OpTimesLeftMatrix(left = that, A = this.drm)

  /** Row sums. This is of course applicable to Int-keyed distributed matrices only. */
  def rowSums(): Vector = {
    drm.mapBlock(ncol = 1) { case (keys, block) =>
      // Collect block-wise rowsums and output them as one-column matrix.
      keys -> dense(block.rowSums).t
    }
      .collect(::, 0)
  }

  /** Counts the non-zeros elements in each row returning a vector of the counts */
  def numNonZeroElementsPerRow(): Vector = {
    drm.mapBlock(ncol = 1) { case (keys, block) =>
      // Collect block-wise row non-zero counts and output them as a one-column matrix.
      keys -> dense(block.numNonZeroElementsPerRow).t
    }
      .collect(::, 0)
  }

  /** Row means */
  def rowMeans(): Vector = {
    drm.mapBlock(ncol = 1) { case (keys, block) =>
      // Collect block-wise row means and output them as one-column matrix.
      keys -> dense(block.rowMeans).t
    }
        .collect(::, 0)
  }

  /** Return diagonal vector */
  def diagv: Vector = {
    require(drm.ncol == drm.nrow, "Must be square to extract diagonal")
    drm.mapBlock(ncol = 1) { case (keys, block) =>
      keys -> dense(for (r <- block.view) yield r(keys(r.index))).t
    }
        .collect(::, 0)
  }

}

object RLikeDrmOps {

  implicit def double2ScalarOps(x:Double) = new DrmDoubleScalarOps(x)

  implicit def drmInt2RLikeOps(drm: DrmLike[Int]): RLikeDrmIntOps = new RLikeDrmIntOps(drm)

  implicit def drm2RLikeOps[K: ClassTag](drm: DrmLike[K]): RLikeDrmOps[K] = new RLikeDrmOps[K](drm)

  implicit def rlikeOps2Drm[K: ClassTag](ops: RLikeDrmOps[K]): DrmLike[K] = ops.drm

  implicit def ops2Drm[K: ClassTag](ops: DrmLikeOps[K]): DrmLike[K] = ops.drm

<<<<<<< HEAD
  // Removed in move to 1.2.1 PR #74 https://github.com/apache/mahout/pull/74/files
  // Not sure why.
  // implicit def cp2cpops[K: ClassTag](cp: CheckpointedDrm[K]): CheckpointedOps[K] = new CheckpointedOps(cp)

=======
>>>>>>> 6f20f383
  /**
   * This is probably dangerous since it triggers implicit checkpointing with default storage level
   * setting.
   */
  implicit def drm2cpops[K: ClassTag](drm: DrmLike[K]): CheckpointedOps[K] = new CheckpointedOps(drm.checkpoint())
}<|MERGE_RESOLUTION|>--- conflicted
+++ resolved
@@ -133,14 +133,7 @@
   implicit def rlikeOps2Drm[K: ClassTag](ops: RLikeDrmOps[K]): DrmLike[K] = ops.drm
 
   implicit def ops2Drm[K: ClassTag](ops: DrmLikeOps[K]): DrmLike[K] = ops.drm
-
-<<<<<<< HEAD
-  // Removed in move to 1.2.1 PR #74 https://github.com/apache/mahout/pull/74/files
-  // Not sure why.
-  // implicit def cp2cpops[K: ClassTag](cp: CheckpointedDrm[K]): CheckpointedOps[K] = new CheckpointedOps(cp)
-
-=======
->>>>>>> 6f20f383
+  
   /**
    * This is probably dangerous since it triggers implicit checkpointing with default storage level
    * setting.
