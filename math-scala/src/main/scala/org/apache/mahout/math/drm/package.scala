--- conflicted
+++ resolved
@@ -46,37 +46,33 @@
   }
 
   /** Broadcast support API */
-  def drmBroadcast(m: Matrix)(implicit ctx: DistributedContext): BCast[Matrix] = ctx.drmBroadcast(m)
+  def drmBroadcast(m:Matrix)(implicit ctx:DistributedContext):BCast[Matrix] = ctx.drmBroadcast(m)
 
   /** Broadcast support API */
-  def drmBroadcast(v: Vector)(implicit ctx: DistributedContext): BCast[Vector] = ctx.drmBroadcast(v)
+  def drmBroadcast(v:Vector)(implicit ctx:DistributedContext):BCast[Vector] = ctx.drmBroadcast(v)
 
   /** Load DRM from hdfs (as in Mahout DRM format) */
-<<<<<<< HEAD
-  def drmFromHDFS(path: String)(implicit ctx: DistributedContext): CheckpointedDrm[_] = ctx.drmFromHDFS(path)
-=======
   def drmDfsRead (path: String)(implicit ctx: DistributedContext): CheckpointedDrm[_] = ctx.drmDfsRead(path)
->>>>>>> c34e8a84
 
   /** Shortcut to parallelizing matrices with indices, ignore row labels. */
   def drmParallelize(m: Matrix, numPartitions: Int = 1)
-                    (implicit sc: DistributedContext): CheckpointedDrm[Int] = drmParallelizeWithRowIndices(m, numPartitions)(sc)
+      (implicit sc: DistributedContext): CheckpointedDrm[Int] = drmParallelizeWithRowIndices(m, numPartitions)(sc)
 
   /** Parallelize in-core matrix as spark distributed matrix, using row ordinal indices as data set keys. */
   def drmParallelizeWithRowIndices(m: Matrix, numPartitions: Int = 1)
-                                  (implicit ctx: DistributedContext): CheckpointedDrm[Int] = ctx.drmParallelizeWithRowIndices(m, numPartitions)
+      (implicit ctx: DistributedContext): CheckpointedDrm[Int] = ctx.drmParallelizeWithRowIndices(m, numPartitions)
 
   /** Parallelize in-core matrix as spark distributed matrix, using row labels as a data set keys. */
   def drmParallelizeWithRowLabels(m: Matrix, numPartitions: Int = 1)
-                                 (implicit ctx: DistributedContext): CheckpointedDrm[String] = ctx.drmParallelizeWithRowLabels(m, numPartitions)
+      (implicit ctx: DistributedContext): CheckpointedDrm[String] = ctx.drmParallelizeWithRowLabels(m, numPartitions)
 
   /** This creates an empty DRM with specified number of partitions and cardinality. */
   def drmParallelizeEmpty(nrow: Int, ncol: Int, numPartitions: Int = 10)
-                         (implicit ctx: DistributedContext): CheckpointedDrm[Int] = ctx.drmParallelizeEmpty(nrow, ncol, numPartitions)
+      (implicit ctx: DistributedContext): CheckpointedDrm[Int] = ctx.drmParallelizeEmpty(nrow, ncol, numPartitions)
 
   /** Creates empty DRM with non-trivial height */
   def drmParallelizeEmptyLong(nrow: Long, ncol: Int, numPartitions: Int = 10)
-                             (implicit ctx: DistributedContext): CheckpointedDrm[Long] = ctx.drmParallelizeEmptyLong(nrow, ncol, numPartitions)
+      (implicit ctx: DistributedContext): CheckpointedDrm[Long] = ctx.drmParallelizeEmptyLong(nrow, ncol, numPartitions)
 
   /** Implicit broadcast -> value conversion. */
   implicit def bcast2val[T](bcast: BCast[T]): T = bcast.value
