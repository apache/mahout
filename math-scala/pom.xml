<?xml version="1.0" encoding="UTF-8"?>

<!--
 Licensed to the Apache Software Foundation (ASF) under one or more
 contributor license agreements.  See the NOTICE file distributed with
 this work for additional information regarding copyright ownership.
 The ASF licenses this file to You under the Apache License, Version 2.0
 (the "License"); you may not use this file except in compliance with
 the License.  You may obtain a copy of the License at

     http://www.apache.org/licenses/LICENSE-2.0

 Unless required by applicable law or agreed to in writing, software
 distributed under the License is distributed on an "AS IS" BASIS,
 WITHOUT WARRANTIES OR CONDITIONS OF ANY KIND, either express or implied.
 See the License for the specific language governing permissions and
 limitations under the License.
-->

<project xmlns="http://maven.apache.org/POM/4.0.0" xmlns:xsi="http://www.w3.org/2001/XMLSchema-instance" xsi:schemaLocation="http://maven.apache.org/POM/4.0.0 http://maven.apache.org/maven-v4_0_0.xsd">
  <modelVersion>4.0.0</modelVersion>

  <parent>
    <groupId>org.apache.mahout</groupId>
    <artifactId>mahout</artifactId>
    <version>1.0-SNAPSHOT</version>
    <relativePath>../pom.xml</relativePath>
  </parent>

  <artifactId>mahout-math-scala_2.10</artifactId>
  <name>Mahout Math Scala bindings</name>
  <description>High performance scientific and technical computing data structures and methods,
    mostly based on CERN's
    Colt Java API
  </description>

  <packaging>jar</packaging>

  <!-- this is needed for scalatest plugin until they publish it to central -->
  <pluginRepositories>
    <pluginRepository>
      <id>sonatype</id>
      <url>https://oss.sonatype.org/content/groups/public</url>
      <releases>
        <enabled>true</enabled>
      </releases>
    </pluginRepository>
  </pluginRepositories>

  <build>
    <defaultGoal>install</defaultGoal>

    <plugins>

      <plugin>
        <groupId>org.codehaus.mojo</groupId>
        <artifactId>build-helper-maven-plugin</artifactId>
        <executions>
          <execution>
            <id>add-source</id>
            <phase>generate-sources</phase>
            <goals>
              <goal>add-source</goal>
            </goals>
            <configuration>
              <sources>
                <source>${project.build.directory}/generated-sources/mahout</source>
              </sources>
            </configuration>
          </execution>
          <execution>
            <id>add-test-source</id>
            <phase>generate-sources</phase>
            <goals>
              <goal>add-test-source</goal>
            </goals>
            <configuration>
              <sources>
                <source>${project.build.directory}/generated-test-sources/mahout</source>
              </sources>
            </configuration>
          </execution>
        </executions>
      </plugin>

      <!-- create test jar so other modules can reuse the math test utility classes. -->
      <plugin>
        <groupId>org.apache.maven.plugins</groupId>
        <artifactId>maven-jar-plugin</artifactId>
        <executions>
          <execution>
            <goals>
              <goal>test-jar</goal>
            </goals>
            <phase>package</phase>
          </execution>
        </executions>
      </plugin>

      <plugin>
        <artifactId>maven-javadoc-plugin</artifactId>
      </plugin>

      <plugin>
        <artifactId>maven-source-plugin</artifactId>
      </plugin>

      <plugin>
        <groupId>org.scala-tools</groupId>
        <artifactId>maven-scala-plugin</artifactId>
        <version>2.15.2</version>
        <executions>
          <execution>
            <goals>
              <goal>compile</goal>
              <goal>testCompile</goal>
            </goals>
          </execution>
        </executions>
        <configuration>
          <sourceDir>src/main/scala</sourceDir>
          <jvmArgs>
            <jvmArg>-Xms64m</jvmArg>
            <jvmArg>-Xmx1024m</jvmArg>
          </jvmArgs>
        </configuration>
      </plugin>

      <!--this is what scalatest recommends to do to enable scala tests -->

      <!-- disable surefire -->
      <!--<plugin>-->
        <!--<groupId>org.apache.maven.plugins</groupId>-->
        <!--<artifactId>maven-surefire-plugin</artifactId>-->
        <!--<version>2.7</version>-->
        <!--<configuration>-->
          <!--<skipTests>true</skipTests>-->
        <!--</configuration>-->
      <!--</plugin>-->
      <!-- enable scalatest -->
      <plugin>
        <groupId>org.scalatest</groupId>
        <artifactId>scalatest-maven-plugin</artifactId>
        <version>1.0-M2</version>
        <configuration>
          <reportsDirectory>${project.build.directory}/scalatest-reports</reportsDirectory>
          <junitxml>.</junitxml>
          <filereports>WDF TestSuite.txt</filereports>
        </configuration>
        <executions>
          <execution>
            <id>test</id>
            <goals>
              <goal>test</goal>
            </goals>
          </execution>
        </executions>
      </plugin>

    </plugins>
  </build>

  <dependencies>

    <dependency>
      <groupId>org.apache.mahout</groupId>
      <artifactId>mahout-math</artifactId>
    </dependency>

    <!--  3rd-party -->
    <dependency>
      <groupId>log4j</groupId>
      <artifactId>log4j</artifactId>
    </dependency>
      
    <dependency>
      <groupId>com.github.scopt</groupId>
      <artifactId>scopt_${scala.major}</artifactId>
<<<<<<< HEAD
      <version>3.3.0</version>
=======
      <version>3.2.0</version>
>>>>>>> 6f20f383
    </dependency>

    <!-- scala stuff -->
    <dependency>
      <groupId>org.scala-lang</groupId>
      <artifactId>scala-compiler</artifactId>
      <version>${scala.version}</version>
    </dependency>
    <dependency>
      <groupId>org.scala-lang</groupId>
      <artifactId>scala-reflect</artifactId>
      <version>${scala.version}</version>
    </dependency>
    <dependency>
      <groupId>org.scala-lang</groupId>
      <artifactId>scala-library</artifactId>
      <version>${scala.version}</version>
    </dependency>
    <dependency>
      <groupId>org.scala-lang</groupId>
      <artifactId>scala-actors</artifactId>
      <version>${scala.version}</version>
    </dependency>
    <dependency>
      <groupId>org.scala-lang</groupId>
      <artifactId>scalap</artifactId>
      <version>${scala.version}</version>
    </dependency>
    <dependency>
      <groupId>org.scalatest</groupId>
      <artifactId>scalatest_${scala.major}</artifactId>
      <version>2.2.4</version>
      <scope>test</scope>
    </dependency>

  </dependencies>
</project><|MERGE_RESOLUTION|>--- conflicted
+++ resolved
@@ -176,11 +176,7 @@
     <dependency>
       <groupId>com.github.scopt</groupId>
       <artifactId>scopt_${scala.major}</artifactId>
-<<<<<<< HEAD
       <version>3.3.0</version>
-=======
-      <version>3.2.0</version>
->>>>>>> 6f20f383
     </dependency>
 
     <!-- scala stuff -->
