--- conflicted
+++ resolved
@@ -258,15 +258,12 @@
     shift
     "$JAVA" $JAVA_HEAP_MAX -classpath "$CLASSPATH" "org.apache.mahout.drivers.ItemSimilarityDriver" "$@"
     ;;
-<<<<<<< HEAD
   (spark-rowsimilarity)
     shift
     "$JAVA" $JAVA_HEAP_MAX -classpath "$CLASSPATH" "org.apache.mahout.drivers.RowSimilarityDriver" "$@"
-=======
   (h2o-node)
     shift
     "$JAVA" $JAVA_HEAP_MAX -classpath "$CLASSPATH" "water.H2O" -md5skip "$@" -name mah2out
->>>>>>> f870a630
     ;;
   (*)
 
