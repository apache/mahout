--- conflicted
+++ resolved
@@ -69,8 +69,6 @@
     # For simplicity, we'll print the circuit object which gives some textual representation.
     print(circuit)
 
-<<<<<<< HEAD
-
 def apply_rx_gate(circuit, qubit_index, angle):
     if isinstance(angle, (int, float)):
         circuit.rx(qubit_index, angle)
@@ -94,17 +92,6 @@
         param = FreeParameter(angle)
         circuit.rz(qubit_index, param)
 
-=======
-def apply_rx_gate(circuit, qubit_index, angle):
-    circuit.rx(qubit_index, angle)
-
-def apply_ry_gate(circuit, qubit_index, angle):
-    circuit.ry(qubit_index, angle)
-
-def apply_rz_gate(circuit, qubit_index, angle):
-    circuit.rz(qubit_index, angle)
->>>>>>> c8f13419
-
 def apply_u_gate(circuit, qubit_index, theta, phi, lambd):
     circuit.rx(qubit_index, theta)
     circuit.ry(qubit_index, phi)
