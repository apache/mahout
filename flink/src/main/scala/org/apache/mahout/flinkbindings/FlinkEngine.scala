--- conflicted
+++ resolved
@@ -257,11 +257,7 @@
       (implicit dc: DistributedContext): DrmDataSet[Int] = {
     val rows = (0 until m.nrow).map(i => (i, m(i, ::))).toSeq.sortWith((ii, jj) => ii._1 < jj._1)
     val dataSetType = TypeExtractor.getForObject(rows.head)
-<<<<<<< HEAD
-    dc.env.fromCollection(rows).partitionByRange(0).setParallelism(parallelismDegree).rebalance
-=======
     dc.env.fromCollection(rows).partitionByRange(0).setParallelism(parallelismDegree)
->>>>>>> 1ec2047c
   }
 
   /** Parallelize in-core matrix as spark distributed matrix, using row labels as a data set keys. */
@@ -329,11 +325,7 @@
     } else if (tag.runtimeClass.equals(classOf[String])) {
       createTypeInformation[String].asInstanceOf[TypeInformation[K]]
     } else if (tag.runtimeClass.equals(classOf[Any])) {
-<<<<<<< HEAD
-      createTypeInformation[Int].asInstanceOf[TypeInformation[K]]
-=======
       createTypeInformation[Any].asInstanceOf[TypeInformation[K]]
->>>>>>> 1ec2047c
     } else {
       throw new IllegalArgumentException(s"index type $tag is not supported")
     }
