--- conflicted
+++ resolved
@@ -46,13 +46,8 @@
     }
   }
 
-<<<<<<< HEAD
-  def slim[K: ClassTag](op: OpAtA[K], A: FlinkDrm[K]): Matrix = {
-    val ds = A.asBlockified.ds.asInstanceOf[DataSet[(Array[K], Matrix)]]
-=======
   def slim[K: ClassTag](op: OpAtA[_], A: FlinkDrm[_]): Matrix = {
     val ds = A.asBlockified.ds.asInstanceOf[DataSet[(Array[Any], Matrix)]]
->>>>>>> 1ec2047c
 
     val res = ds.map {
       // TODO: optimize it: use upper-triangle matrices like in Spark
@@ -73,11 +68,7 @@
       def reduce(a: Int, b: Int): Int = a + b
     })
 
-<<<<<<< HEAD
-    val subresults: DataSet[(Int, Matrix)] = 
-=======
     val subresults: DataSet[(Int, Matrix)] =
->>>>>>> 1ec2047c
           ds.flatMap(new RichFlatMapFunction[(Array[K], Matrix), (Int, Matrix)] {
 
       var ranges: Array[Range] = null
