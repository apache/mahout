--- conflicted
+++ resolved
@@ -109,11 +109,7 @@
     <maven.compiler.target>1.8</maven.compiler.target>
     <mjavadoc.version>2.10.3</mjavadoc.version>
     <slf4j.version>1.7.22</slf4j.version>
-<<<<<<< HEAD
-    <scala.version>2.12.8</scala.version>
-=======
     <scala.version>2.11.8</scala.version>
->>>>>>> 438dc555
     <scala.compat.version>2.11</scala.compat.version>
     <source.plugin.version>3.0.1</source.plugin.version>
     <spark.version>2.4.3</spark.version>
