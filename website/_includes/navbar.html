<nav class="navbar navbar-expand-lg navbar-light bg-light navbar-mahout">

    <div class="container">

        <a class="navbar-brand" href="/">
          <img src="/assets/mahout-logo-blue.svg" alt="">
        </a>

        <button class="navbar-toggler" type="button" data-toggle="collapse" data-target="#navbarSupportedContent" aria-controls="navbarSupportedContent" aria-expanded="false" aria-label="Toggle navigation">
            <span class="navbar-toggler-icon"></span>
        </button>

        <div class="collapse navbar-collapse" id="navbarSupportedContent">

            <ul class="navbar-nav ml-auto">

                <!-- About -->
                <li class="nav-item dropdown">
                    <a class="nav-link dropdown-toggle"
                       href="" id="navbarDropdownMenuLink-about"
                       data-toggle="dropdown"
                       aria-haspopup="true"
                       aria-expanded="false">About</a>
                    <div class="dropdown-menu" aria-labelledby="navbarDropdownMenuLink">
                        <a class="dropdown-item"
                           href="https://www.apache.org/foundation/how-it-works.html">Overview of the Apache Software Foundation</a>
                        <a class="dropdown-item"
                           href="/about/distributed-matrix-math.html">Overview of Distributed Matrix Math</a>
                        <a class="dropdown-item"
                           href="/about/how-to-contribute.html">How to Contribute</a>
                    </div>
                </li>

                <!-- Documentation -->
                <li class="nav-item dropdown">
                    <a class="nav-link dropdown-toggle"
                       href="" id="navbarDropdownMenuLink-docs"
                       data-toggle="dropdown"
                       aria-haspopup="true"
                       aria-expanded="false">Documentation</a>
                    <div class="dropdown-menu" aria-labelledby="navbarDropdownMenuLink">
                        <a class="dropdown-item"
                           href="/documentation/users">User Guide</a>
                        <a class="dropdown-item"
                           href="/documentation/developers">Developer Guide</a>
                        <a class="dropdown-item"
                           href="/docs/0.13.0/api/docs/">API Reference</a>
                        <a class="dropdown-item"
                           href="/documentation/tutorials">Tutorials and Examples</a>
                    </div>
                </li>

                <!-- Download -->
                <li class="nav-item dropdown">
                    <a class="nav-link dropdown-toggle"
                       href="" id="navbarDropdownMenuLink-download"
                       data-toggle="dropdown"
                       aria-haspopup="true"
                       aria-expanded="false">Download</a>
                    <div class="dropdown-menu" aria-labelledby="navbarDropdownMenuLink">
                        <a class="dropdown-item"
                           href="/download/downloads/html">Latest Release</a>
                        <a class="dropdown-item"
                           href="https://github.com/apache/mahout/">Github Repository</a>
                        <a class="dropdown-item"
                           href="/download/quickstart">Quickstart</a>
                    </div>
                </li>

                <!-- Community -->
                <li class="nav-item dropdown">
                    <a class="nav-link dropdown-toggle"
                       href="" id="navbarDropdownMenuLink-community"
                       data-toggle="dropdown"
                       aria-haspopup="true"
                       aria-expanded="false">Community</a>
                    <div class="dropdown-menu" aria-labelledby="navbarDropdownMenuLink">
<<<<<<< HEAD
                        <a class="dropdown-item"
                           href="/community/">Overview</a>
                        <a class="dropdown-item"
                           href="/community/who-we-are.html">Who We Are</a>
                        <a class="dropdown-item"
                           href="/community/mailing-lists.html">Mailing Lists</a>
                        <a class="dropdown-item"
                           href="https://issues.apache.org/jira/browse/MAHOUT">Issue Tracker</a>
                        <a class="dropdown-item"
                           href="/documentation/developers/">Developer Documentation</a>
                        <a class="dropdown-item"
                           href="/community/coc.html">Code of Conduct</a>
                        <a class="dropdown-item"
                           href="/404.html">Partners and Supporters</a>
<!--                        Maybe make a new page that merges professional support and powered-by-mahout?-->
=======
                        <h6 class="dropdown-header">Release</h6>
                        <a class="dropdown-item" href="/docs/0.13.0">0.13.0</a>
                        <div class="dropdown-divider"></div>
                        <h6 class="dropdown-header">Latest Snapshot (Development)</h6>
                        <a class="dropdown-item" href="/docs/latest">14.1-SNAPSHOT</a>
>>>>>>> ecfc0216
                    </div>
                </li>

                <!-- News and Events -->
                <li class="nav-item dropdown">
                    <a class="nav-link dropdown-toggle"
                       href="" id="navbarDropdownMenuLink-news-events"
                       data-toggle="dropdown"
                       aria-haspopup="true"
                       aria-expanded="false">News and Events</a>
                    <div class="dropdown-menu" aria-labelledby="navbarDropdownMenuLink">
                        <a class="dropdown-item"
                           href="/news-and-events/news.html">Latest Project News</a>
                        <a class="dropdown-item"
                           href="/news-and-events/events.html">Upcoming Events</a>
                        <a class="dropdown-item"
                           href="/news-and-events/announcements.html">Announcements</a>
                    </div>
                </li>


                <!-- GitHub -->
                <li class="nav-item">
                    <a class="nav-link" href="http://github.com/apache/mahout"><i class="fa fa-github"></i></a>
                </li>

            </ul>

            <!-- <form class="form-inline my-2 my-lg-0">
            <input class="form-control mr-sm-2" type="text" placeholder="Search" aria-label="Search">
            <button class="btn btn-outline-success my-2 my-sm-0" type="submit">Search</button>
        </form> -->

        </div>

    </div>

</nav><|MERGE_RESOLUTION|>--- conflicted
+++ resolved
@@ -75,7 +75,7 @@
                        aria-haspopup="true"
                        aria-expanded="false">Community</a>
                     <div class="dropdown-menu" aria-labelledby="navbarDropdownMenuLink">
-<<<<<<< HEAD
+
                         <a class="dropdown-item"
                            href="/community/">Overview</a>
                         <a class="dropdown-item"
@@ -91,13 +91,6 @@
                         <a class="dropdown-item"
                            href="/404.html">Partners and Supporters</a>
 <!--                        Maybe make a new page that merges professional support and powered-by-mahout?-->
-=======
-                        <h6 class="dropdown-header">Release</h6>
-                        <a class="dropdown-item" href="/docs/0.13.0">0.13.0</a>
-                        <div class="dropdown-divider"></div>
-                        <h6 class="dropdown-header">Latest Snapshot (Development)</h6>
-                        <a class="dropdown-item" href="/docs/latest">14.1-SNAPSHOT</a>
->>>>>>> ecfc0216
                     </div>
                 </li>
 
