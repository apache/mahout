---
layout: page
title: Who Are We?


---

<a name="WhoWeAre-Whoweare"></a>
# Who we are

Apache Mahout is maintained by a team of volunteer developers.

<a name="WhoWeAre-CoreCommitters"></a>
## Core Committers

(Please keep the list below in alphabetical order by first name.)

Name                    | Mail              | PMC | Comment
------------------------|------------------:|------:|---:|
Anand Avati             | avati@...         | No  | @anandavati
Andrew Musselman        | akm@...           | Yes | @akm
Andrew Palumbo          | apalumbo@...      | Yes |
Dan Filimon             | dfilimon@...      | No  |
Dmitriy Lyubimov        | dlyubimov@...     | No  | (Emeritus PMC)
Drew Farris             | drew@...          | No  | (Emeritus PMC)
Dustin VanStee          | vanstee@...       | No  |
Ellen Friedman          | ellenf@...        | No  | @Ellen_Friedman
Frank Scholten          | frankscholten@... | No  |
Gokhan Capan            | gcapan@...        | No  |
Grant Ingersoll         | gsingers@...      | No  | (Emeritus PMC) @gsingers
<<<<<<< HEAD
Holden Karau            | holden@...        | No  |
=======
Guan-Ming (Wesley) Chiu | guanmingchiu@...  | No  | @guan404ming
Holden Karau            | holden@...        | No  | 
>>>>>>> 5705f3cf
Isabel Drost-Fromm      | isabel@...        | Yes | <!--Passion for free software (development, but to some extend also the political and economic implications), interested in agile development and project management, lives in Germany. Follow me on Twitter @MaineC-->
Jacob Alexander Mannix  | jmannix@...       | Yes |
Jeff Eastman            | jeastman@...      | No  | (Emeritus PMC)
Krishna Dave            | krishnadave829@...| No  | @krishnadave
Nikolay Sakharnykh      | nsakharnykh@...   | No  |
Paritosh Ranjan         | pranjan@...       | Yes | @paritoshranjan
Pat Ferrel              | pat@...           | Yes | @occam
Robin Anil              | robinanil@...     | Yes |
Sean Owen               | srowen@...        | No  | (Emeritus PMC)
Sebastian Schelter      | ssc@...           | Yes |
Shannon Quinn           | squinn@...        | Yes | PMC Chair @magsol@quinnwitz.house
Stevo Slavić            | sslavic@...       | Yes | @sslavic
Suneel Marthi           | smarthi@...       | No  | (Emeritus PMC) @suneelmarthi
Ted Dunning             | tdunning@...      | Yes |
Tom Pierce              | tcp@...           | No  |
Trevor Grant            | rawkintrevo@...   | Yes | @rawkintrevo

<a name="WhoWeAre-EmeritusCommitters"></a>
## Emeritus Committers

* Niranjan Balasubramanian (nbalasub@...)
* Otis Gospodnetic (otis@...)
* David Hall (dlwh@...)
* Erik Hatcher (ehatcher@...)
* Ozgur Yilmazel (oyilmazel@...)
* Dawid Weiss (dweiss@...)
* Karl Wettin (kalle@...)
* Abdel Hakim Deneche (adeneche@...)
* Benson Margulies (bimargulies@...)

Note that the email addresses above end with @apache.org.

<a name="WhoWeAre-Contributors"></a>
## Contributors

Apache Mahout contributors and their contributions to individual issues can be found at Apache <a href="http://issues.apache.org/jira/browse/MAHOUT">JIRA</a>.<|MERGE_RESOLUTION|>--- conflicted
+++ resolved
@@ -28,12 +28,8 @@
 Frank Scholten          | frankscholten@... | No  |
 Gokhan Capan            | gcapan@...        | No  |
 Grant Ingersoll         | gsingers@...      | No  | (Emeritus PMC) @gsingers
-<<<<<<< HEAD
-Holden Karau            | holden@...        | No  |
-=======
 Guan-Ming (Wesley) Chiu | guanmingchiu@...  | No  | @guan404ming
 Holden Karau            | holden@...        | No  | 
->>>>>>> 5705f3cf
 Isabel Drost-Fromm      | isabel@...        | Yes | <!--Passion for free software (development, but to some extend also the political and economic implications), interested in agile development and project management, lives in Germany. Follow me on Twitter @MaineC-->
 Jacob Alexander Mannix  | jmannix@...       | Yes |
 Jeff Eastman            | jeastman@...      | No  | (Emeritus PMC)
