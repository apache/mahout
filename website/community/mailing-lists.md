---
layout: page
title: Mailing Lists, IRC and Archives
---
# General

<<<<<<< HEAD
Communication at Mahout happens primarily online via mailing Lists. We have
a user as well as a dev list for discussion. In addition there is a commit
list so we can monitor what happens on the wiki and in SVN.
=======
Communication at Mahout happens primarily online via mailing lists. We have
a user as well as a dev list for discussion. In addition, there is a commit
list so we are able to monitor what happens in the GitHub repository.
>>>>>>> 1d6a8049

# Mailing lists

## How to subscribe/unsubscribe

Follow the links below, or send mail manually, with empty subject and body.

<<<<<<< HEAD
The pattern for subscribing and unsubscribing to mailing Lists at the ASF is:
=======
The pattern for subscribing and unsubscribing to mailing lists at the ASF
is &lt;list-name&gt;-&lt;action&gt;@&lt;project.&gt;apache.org.
>>>>>>> 1d6a8049

## Mahout User List

This list is for users of Mahout to ask questions, share knowledge, and
discuss issues. Do send mail to this list with usage and configuration
questions and problems. Also, please send questions to this list to verify
your problem before filing issues on GitHub.

* [Subscribe](mailto:user-subscribe@mahout.apache.org)
* [Unsubscribe](mailto:user-unsubscribe@mahout.apache.org)

## Mahout Developer List

This is the list where participating developers of the Mahout project meet
and discuss issues concerning Mahout internals, code changes/additions,
etc. Do not send mail to this list with usage questions or configuration
questions and problems.

**Discussion list:**

* [Subscribe](mailto:dev-subscribe@mahout.apache.org)
* [Unsubscribe](mailto:dev-unsubscribe@mahout.apache.org)

**Commit notifications:**

* [Subscribe](mailto:commits-subscribe@mahout.apache.org)
* [Unsubscribe](mailto:commits-unsubscribe@mahout.apache.org)

# IRC

<<<<<<< HEAD
Mahout's IRC channel is **#mahout**.  It is a logged channel.  Please keep in
mind that it is for discussion purposes only and that (pseudo)decisions
should be brought back to the dev@ mailing list or JIRA and allow others who are not on IRC sufficient time to respond before committing work.
=======
Mahout previously used the IRC channel **#mahout**. Most discussions now
happen on the mailing lists and via GitHub issues. It is a logged channel.
Please keep in mind that it is for discussion purposes only and that
(pseudo)decisions should be brought back to the dev@ mailing list or GitHub
issues, and other people who are not on IRC should be given time to respond
before any work is committed.

<a name="MailingLists,IRCandArchives-Archives"></a>
>>>>>>> 1d6a8049
# Archives

## Official Apache Archive

* http://mail-archives.apache.org/mod_mbox/mahout-dev/
* http://mail-archives.apache.org/mod_mbox/mahout-user/

Please note the inclusion of a link to an archive does not imply an
endorsement of that company by any of the committers of Mahout, the Lucene
PMC, or the Apache Software Foundation. Each archive owner is solely
responsible for the contents and availability of their archive.<|MERGE_RESOLUTION|>--- conflicted
+++ resolved
@@ -4,15 +4,15 @@
 ---
 # General
 
-<<<<<<< HEAD
+fix-issue-555-mailing-list
 Communication at Mahout happens primarily online via mailing Lists. We have
 a user as well as a dev list for discussion. In addition there is a commit
 list so we can monitor what happens on the wiki and in SVN.
-=======
+
 Communication at Mahout happens primarily online via mailing lists. We have
 a user as well as a dev list for discussion. In addition, there is a commit
 list so we are able to monitor what happens in the GitHub repository.
->>>>>>> 1d6a8049
+main
 
 # Mailing lists
 
@@ -20,12 +20,7 @@
 
 Follow the links below, or send mail manually, with empty subject and body.
 
-<<<<<<< HEAD
 The pattern for subscribing and unsubscribing to mailing Lists at the ASF is:
-=======
-The pattern for subscribing and unsubscribing to mailing lists at the ASF
-is &lt;list-name&gt;-&lt;action&gt;@&lt;project.&gt;apache.org.
->>>>>>> 1d6a8049
 
 ## Mahout User List
 
@@ -56,11 +51,11 @@
 
 # IRC
 
-<<<<<<< HEAD
+ fix-issue-555-mailing-list
 Mahout's IRC channel is **#mahout**.  It is a logged channel.  Please keep in
 mind that it is for discussion purposes only and that (pseudo)decisions
 should be brought back to the dev@ mailing list or JIRA and allow others who are not on IRC sufficient time to respond before committing work.
-=======
+
 Mahout previously used the IRC channel **#mahout**. Most discussions now
 happen on the mailing lists and via GitHub issues. It is a logged channel.
 Please keep in mind that it is for discussion purposes only and that
@@ -69,7 +64,7 @@
 before any work is committed.
 
 <a name="MailingLists,IRCandArchives-Archives"></a>
->>>>>>> 1d6a8049
+ main
 # Archives
 
 ## Official Apache Archive
