--- conflicted
+++ resolved
@@ -68,32 +68,6 @@
         stream: *mut c_void,
     ) -> i32;
 
-<<<<<<< HEAD
-    /// Launch GPU kernel to compute L2 norms for a batch
-    /// Returns CUDA error code (0 = success)
-    ///
-    /// # Safety
-    /// Requires valid GPU pointers, must sync before freeing
-    pub fn launch_compute_l2_norms_batch(
-        input_batch_d: *const f64,
-        norms_out_d: *mut f64,
-        num_samples: usize,
-        input_len: usize,
-        stream: *mut c_void,
-    ) -> i32;
-
-    /// Launch fused amplitude encoding kernel (norm computation + encoding in one pass)
-    /// Returns CUDA error code (0 = success)
-    ///
-    /// # Safety
-    /// Requires valid GPU pointers, must sync before freeing
-    pub fn launch_fused_amplitude_encode_batch(
-        input_batch_d: *const f64,
-        state_batch_d: *mut c_void,
-        num_samples: usize,
-        input_len: usize,
-        state_len: usize,
-=======
     /// Launch L2 norm reduction (returns inverse norm)
     /// Returns CUDA error code (0 = success)
     ///
@@ -116,7 +90,6 @@
         num_samples: usize,
         sample_len: usize,
         inv_norms_out_d: *mut f64,
->>>>>>> 42397e09
         stream: *mut c_void,
     ) -> i32;
 
