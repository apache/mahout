//
// Licensed to the Apache Software Foundation (ASF) under one or more
// contributor license agreements.  See the NOTICE file distributed with
// this work for additional information regarding copyright ownership.
// The ASF licenses this file to You under the Apache License, Version 2.0
// (the "License"); you may not use this file except in compliance with
// the License.  You may obtain a copy of the License at
//
//    http://www.apache.org/licenses/LICENSE-2.0
//
// Unless required by applicable law or agreed to in writing, software
// distributed under the License is distributed on an "AS IS" BASIS,
// WITHOUT WARRANTIES OR CONDITIONS OF ANY KIND, either express or implied.
// See the License for the specific language governing permissions and
// limitations under the License.

// Amplitude Encoding CUDA Kernel

#include <cuda_runtime.h>
#include <cuComplex.h>
#include <vector_types.h>
#include <math.h>

__global__ void amplitude_encode_kernel(
    const double* __restrict__ input,
    cuDoubleComplex* __restrict__ state,
    size_t input_len,
    size_t state_len,
    double inv_norm
) {
    // We process 2 elements per thread to maximize memory bandwidth via double2
    size_t idx = blockIdx.x * blockDim.x + threadIdx.x;

    // Each thread handles two state amplitudes (indices 2*idx and 2*idx + 1)
    size_t state_idx_base = idx * 2;

    if (state_idx_base >= state_len) return;

    double v1 = 0.0;
    double v2 = 0.0;

    // Vectorized Load Optimization:
    // If we are well within bounds, treat input as double2 to issue a single 128-bit load instruction.
    // This reduces memory transactions and improves throughput on RTX cards.
    if (state_idx_base + 1 < input_len) {
        // Reinterpret cast to load two doubles at once
        // Note: Assumes input is reasonably aligned (standard cudaMalloc provides 256-byte alignment)
        const double2* input_vec = reinterpret_cast<const double2*>(input);
        double2 loaded = input_vec[idx];
        v1 = loaded.x;
        v2 = loaded.y;
    }
    // Handle edge case: Odd input length
    else if (state_idx_base < input_len) {
        v1 = input[state_idx_base];
        // v2 remains 0.0
    }

    // Write output:
    // Apply pre-calculated reciprocal (multiplication is faster than division)
    state[state_idx_base]     = make_cuDoubleComplex(v1 * inv_norm, 0.0);

    // Check boundary for the second element (state_len is usually power of 2, but good to be safe)
    if (state_idx_base + 1 < state_len) {
        state[state_idx_base + 1] = make_cuDoubleComplex(v2 * inv_norm, 0.0);
    }
}

// Warp-level reduction for sum using shuffle instructions
__device__ __forceinline__ double warp_reduce_sum(double val) {
    for (int offset = warpSize / 2; offset > 0; offset >>= 1) {
        val += __shfl_down_sync(0xffffffff, val, offset);
    }
    return val;
}

// Block-level reduction built on top of warp reduction
__device__ __forceinline__ double block_reduce_sum(double val) {
    __shared__ double shared[32]; // supports up to 1024 threads (32 warps)
    int lane = threadIdx.x & (warpSize - 1);
    int warp_id = threadIdx.x >> 5;

    val = warp_reduce_sum(val);
    if (lane == 0) {
        shared[warp_id] = val;
    }
    __syncthreads();

    // Only first warp participates in final reduction
    val = (threadIdx.x < (blockDim.x + warpSize - 1) / warpSize) ? shared[lane] : 0.0;
    if (warp_id == 0) {
        val = warp_reduce_sum(val);
    }
    return val;
}

extern "C" {

/// Launch amplitude encoding kernel
///
/// # Arguments
/// * input_d - Device pointer to input data (already normalized by host)
/// * state_d - Device pointer to output state vector
/// * input_len - Number of input elements
/// * state_len - Target state vector size (2^num_qubits)
/// * inv_norm - Reciprocal L2 norm (1 / ||input||)
/// * stream - CUDA stream for async execution (nullptr = default stream)
///
/// # Returns
/// CUDA error code (0 = cudaSuccess)
int launch_amplitude_encode(
    const double* input_d,
    void* state_d,
    size_t input_len,
    size_t state_len,
    double inv_norm,
    cudaStream_t stream
) {
    if (inv_norm <= 0.0 || !isfinite(inv_norm)) {
        return cudaErrorInvalidValue;
    }

    cuDoubleComplex* state_complex_d = static_cast<cuDoubleComplex*>(state_d);

    const int blockSize = 256;
    // Halve the grid size because each thread now processes 2 elements
    const int gridSize = (state_len / 2 + blockSize - 1) / blockSize;

    amplitude_encode_kernel<<<gridSize, blockSize, 0, stream>>>(
        input_d,
        state_complex_d,
        input_len,
        state_len,
        inv_norm // Pass reciprocal
    );

    return (int)cudaGetLastError();
}

/// Compute inverse L2 norms for batch using tree reduction
/// Output: inv_norms[sample_idx] = 1.0 / sqrt(sum(x^2))
__global__ void compute_l2_norms_batch_kernel(
    const double* __restrict__ input_batch,
    double* __restrict__ norms_out,
    size_t num_samples,
    size_t input_len
) {
    extern __shared__ double sdata[];

    const size_t sample_idx = blockIdx.x;
    if (sample_idx >= num_samples) return;

    const size_t input_base = sample_idx * input_len;
    const size_t tid = threadIdx.x;

    // Compute sum of squares (grid-stride loop)
    double sum_sq = 0.0;
    for (size_t i = tid; i < input_len; i += blockDim.x) {
        const double val = __ldg(input_batch + input_base + i);
        sum_sq += val * val;
    }

    // Tree reduction in shared memory
    sdata[tid] = sum_sq;
    __syncthreads();

    for (size_t s = blockDim.x / 2; s > 0; s >>= 1) {
        if (tid < s) {
            sdata[tid] += sdata[tid + s];
        }
        __syncthreads();
    }

    // Write inverse norm (avoid division in encoding kernel)
    if (tid == 0) {
        const double norm = sqrt(sdata[0]);
        norms_out[sample_idx] = (norm > 0.0) ? (1.0 / norm) : 0.0;
    }
}

/// Launch kernel to compute inverse L2 norms for batch
int launch_compute_l2_norms_batch(
    const double* input_batch_d,
    double* norms_out_d,
    size_t num_samples,
    size_t input_len,
    cudaStream_t stream
) {
    if (num_samples == 0 || input_len == 0) {
        return cudaErrorInvalidValue;
    }

    const int blockSize = 256;
    const size_t sharedMemSize = blockSize * sizeof(double);
    const size_t gridSize = num_samples;  // One block per sample

    compute_l2_norms_batch_kernel<<<gridSize, blockSize, sharedMemSize, stream>>>(
        input_batch_d,
        norms_out_d,
        num_samples,
        input_len
    );

    return (int)cudaGetLastError();
}

/// Optimized batch amplitude encoding kernel
///
/// Memory Layout (row-major):
/// - input_batch: [sample0_data | sample1_data | ... | sampleN_data]
/// - state_batch: [sample0_state | sample1_state | ... | sampleN_state]
///
/// Optimizations:
/// 1. Vectorized double2 loads for 128-bit memory transactions
/// 2. Grid-stride loop for arbitrary batch sizes
/// 3. Coalesced memory access within warps
/// 4. Minimized register pressure
__global__ void amplitude_encode_batch_kernel(
    const double* __restrict__ input_batch,
    cuDoubleComplex* __restrict__ state_batch,
    const double* __restrict__ inv_norms,
    size_t num_samples,
    size_t input_len,
    size_t state_len
) {
    // Grid-stride loop pattern for flexibility
    const size_t elements_per_sample = state_len / 2;  // Each thread handles 2 elements
    const size_t total_work = num_samples * elements_per_sample;
    const size_t stride = gridDim.x * blockDim.x;

    size_t global_idx = blockIdx.x * blockDim.x + threadIdx.x;

    // Process elements in grid-stride fashion
    for (size_t idx = global_idx; idx < total_work; idx += stride) {
        // Decompose linear index into (sample, element_pair)
        const size_t sample_idx = idx / elements_per_sample;
        const size_t elem_pair = idx % elements_per_sample;

        // Calculate base addresses (strength-reduced)
        const size_t input_base = sample_idx * input_len;
        const size_t state_base = sample_idx * state_len;
        const size_t elem_offset = elem_pair * 2;

        // Load inverse norm (cached by L1)
        const double inv_norm = inv_norms[sample_idx];

        // Vectorized load: read 2 doubles as double2 for 128-bit transaction
        double v1, v2;
        if (elem_offset + 1 < input_len) {
            // Aligned vectorized load
            const double2 vec_data = __ldg(reinterpret_cast<const double2*>(input_batch + input_base) + elem_pair);
            v1 = vec_data.x;
            v2 = vec_data.y;
        } else if (elem_offset < input_len) {
            // Edge case: single element load
            v1 = __ldg(input_batch + input_base + elem_offset);
            v2 = 0.0;
        } else {
            // Padding region
            v1 = v2 = 0.0;
        }

        // Normalize and write as complex numbers
        // Compiler will optimize multiplications
        const cuDoubleComplex c1 = make_cuDoubleComplex(v1 * inv_norm, 0.0);
        const cuDoubleComplex c2 = make_cuDoubleComplex(v2 * inv_norm, 0.0);

        // Write to global memory (coalesced within warp)
        state_batch[state_base + elem_offset] = c1;
        if (elem_offset + 1 < state_len) {
            state_batch[state_base + elem_offset + 1] = c2;
        }
    }
}

/// Launch optimized batch amplitude encoding kernel
///
/// # Arguments
/// * input_batch_d - Device pointer to batch input data
/// * state_batch_d - Device pointer to output batch state vectors
/// * inv_norms_d - Device pointer to inverse norms array
/// * num_samples - Number of samples in batch
/// * input_len - Elements per sample
/// * state_len - State vector size per sample (2^num_qubits)
/// * stream - CUDA stream for async execution
///
/// # Returns
/// CUDA error code (0 = cudaSuccess)
int launch_amplitude_encode_batch(
    const double* input_batch_d,
    void* state_batch_d,
    const double* inv_norms_d,
    size_t num_samples,
    size_t input_len,
    size_t state_len,
    cudaStream_t stream
) {
    if (num_samples == 0 || state_len == 0) {
        return cudaErrorInvalidValue;
    }

    cuDoubleComplex* state_complex_d = static_cast<cuDoubleComplex*>(state_batch_d);

    // Optimal configuration for modern GPUs (SM 7.0+)
    // - Block size: 256 threads (8 warps, good occupancy)
    // - Grid size: Enough blocks to saturate GPU, but not excessive
    const int blockSize = 256;
    const size_t total_work = num_samples * (state_len / 2);

    // Calculate grid size: aim for high occupancy without too many blocks
    // Limit to reasonable number of blocks to avoid scheduler overhead
    const size_t blocks_needed = (total_work + blockSize - 1) / blockSize;
    const size_t max_blocks = 2048;  // Reasonable limit for most GPUs
    const size_t gridSize = (blocks_needed < max_blocks) ? blocks_needed : max_blocks;

    amplitude_encode_batch_kernel<<<gridSize, blockSize, 0, stream>>>(
        input_batch_d,
        state_complex_d,
        inv_norms_d,
        num_samples,
        input_len,
        state_len
    );

    return (int)cudaGetLastError();
}

<<<<<<< HEAD
/// Fused kernel: compute norm and encode in one pass
/// Each block processes one sample: compute norm via reduction, then normalize and write
__global__ void fused_amplitude_encode_batch_kernel(
    const double* __restrict__ input_batch,
    cuDoubleComplex* __restrict__ state_batch,
    size_t num_samples,
    size_t input_len,
    size_t state_len
) {
    extern __shared__ double sdata[];

    const size_t sample_idx = blockIdx.x;
    if (sample_idx >= num_samples) return;

    const size_t input_base = sample_idx * input_len;
    const size_t state_base = sample_idx * state_len;
    const size_t tid = threadIdx.x;

    // Step 1: Compute sum of squares (grid-stride loop)
    double sum_sq = 0.0;
    for (size_t i = tid; i < input_len; i += blockDim.x) {
        const double val = __ldg(input_batch + input_base + i);
        sum_sq += val * val;
    }

    // Step 2: Tree reduction
    sdata[tid] = sum_sq;
    __syncthreads();

    for (size_t s = blockDim.x / 2; s > 0; s >>= 1) {
        if (tid < s) {
            sdata[tid] += sdata[tid + s];
        }
        __syncthreads();
    }

    // Step 3: Compute inverse norm and broadcast
    double inv_norm = 0.0;
    if (tid == 0) {
        const double norm = sqrt(sdata[0]);
        inv_norm = (norm > 1e-9) ? (1.0 / norm) : 0.0;
        sdata[0] = inv_norm;
    }
    __syncthreads();
    inv_norm = sdata[0];

    // Step 4: Normalize and write (standard double reads, GPU coalescing handles efficiency)
    for (size_t i = tid; i < state_len; i += blockDim.x) {
        double val = (i < input_len) ? __ldg(input_batch + input_base + i) : 0.0;
        state_batch[state_base + i] = make_cuDoubleComplex(val * inv_norm, 0.0);
    }
}

/// Launch fused amplitude encoding kernel (norm computation + encoding in one pass)
int launch_fused_amplitude_encode_batch(
    const double* input_batch_d,
    void* state_batch_d,
    size_t num_samples,
    size_t input_len,
    size_t state_len,
    cudaStream_t stream
) {
    if (num_samples == 0 || state_len == 0) {
        return cudaErrorInvalidValue;
    }

    cuDoubleComplex* state_complex_d = static_cast<cuDoubleComplex*>(state_batch_d);

    const int blockSize = 256;
    const size_t sharedMemSize = blockSize * sizeof(double);
    const size_t gridSize = num_samples;  // One block per sample

    fused_amplitude_encode_batch_kernel<<<gridSize, blockSize, sharedMemSize, stream>>>(
        input_batch_d,
        state_complex_d,
        num_samples,
        input_len,
        state_len
=======
/// Kernel: accumulate L2 norm using coalesced vectorized loads.
/// Each block atomically adds its partial sum to the output accumulator.
__global__ void l2_norm_kernel(
    const double* __restrict__ input,
    size_t input_len,
    double* __restrict__ out_accum
) {
    // Vectorized double2 loads for bandwidth and coalescing
    const size_t vec_idx = blockIdx.x * blockDim.x + threadIdx.x;
    const size_t stride = gridDim.x * blockDim.x;

    double local_sum = 0.0;

    // Process two elements per iteration via double2
    size_t vec_offset = vec_idx;
    size_t offset = vec_offset * 2;
    while (offset + 1 < input_len) {
        const double2 v = __ldg(reinterpret_cast<const double2*>(input) + vec_offset);
        local_sum += v.x * v.x + v.y * v.y;
        vec_offset += stride;
        offset = vec_offset * 2;
    }

    // Handle tail element if input_len is odd
    if (offset < input_len) {
        const double v = __ldg(input + offset);
        local_sum += v * v;
    }

    const double block_sum = block_reduce_sum(local_sum);
    if (threadIdx.x == 0) {
        atomicAdd(out_accum, block_sum);
    }
}

/// Kernel: accumulate L2 norms for a batch.
/// Grid is organized as (blocks_per_sample * num_samples) blocks.
__global__ void l2_norm_batch_kernel(
    const double* __restrict__ input_batch,
    size_t num_samples,
    size_t sample_len,
    size_t blocks_per_sample,
    double* __restrict__ out_norms
) {
    const size_t sample_idx = blockIdx.x / blocks_per_sample;
    if (sample_idx >= num_samples) return;

    const size_t block_in_sample = blockIdx.x % blocks_per_sample;
    const size_t base = sample_idx * sample_len;

    const size_t vec_idx = block_in_sample * blockDim.x + threadIdx.x;
    const size_t stride = blockDim.x * blocks_per_sample;

    double local_sum = 0.0;

    size_t vec_offset = vec_idx;
    size_t offset = vec_offset * 2;
    while (offset + 1 < sample_len) {
        const double2 v = __ldg(reinterpret_cast<const double2*>(input_batch + base) + vec_offset);
        local_sum += v.x * v.x + v.y * v.y;
        vec_offset += stride;
        offset = vec_offset * 2;
    }

    if (offset < sample_len) {
        const double v = __ldg(input_batch + base + offset);
        local_sum += v * v;
    }

    const double block_sum = block_reduce_sum(local_sum);
    if (threadIdx.x == 0) {
        atomicAdd(out_norms + sample_idx, block_sum);
    }
}

/// Kernel: converts accumulated sum-of-squares into inverse norms.
__global__ void finalize_inv_norm_kernel(
    double* __restrict__ norms,
    size_t count
) {
    const size_t idx = blockIdx.x * blockDim.x + threadIdx.x;
    if (idx >= count) return;

    double sum = norms[idx];
    // Guard against zero or NaN to avoid inf propagation
    if (sum <= 0.0 || !isfinite(sum)) {
        norms[idx] = 0.0;
    } else {
        norms[idx] = rsqrt(sum);
    }
}

/// Launch L2 norm reduction for a single vector.
/// Writes the inverse norm (1 / ||x||) into `inv_norm_out_d`.
int launch_l2_norm(
    const double* input_d,
    size_t input_len,
    double* inv_norm_out_d,
    cudaStream_t stream
) {
    if (input_len == 0) {
        return cudaErrorInvalidValue;
    }

    cudaError_t memset_status = cudaMemsetAsync(
        inv_norm_out_d,
        0,
        sizeof(double),
        stream
    );
    if (memset_status != cudaSuccess) {
        return memset_status;
    }

    const int blockSize = 256;
    const size_t elements_per_block = blockSize * 2; // double2 per thread
    size_t gridSize = (input_len + elements_per_block - 1) / elements_per_block;
    gridSize = (gridSize == 0) ? 1 : gridSize;
    const size_t maxBlocks = 4096;
    if (gridSize > maxBlocks) gridSize = maxBlocks;

    l2_norm_kernel<<<gridSize, blockSize, 0, stream>>>(
        input_d,
        input_len,
        inv_norm_out_d
    );

    // Finalize: convert accumulated sum to inverse norm
    finalize_inv_norm_kernel<<<1, 32, 0, stream>>>(
        inv_norm_out_d,
        1
    );

    return (int)cudaGetLastError();
}

/// Launch L2 norm reduction for a batch of vectors.
/// Writes inverse norms for each sample into `inv_norms_out_d`.
int launch_l2_norm_batch(
    const double* input_batch_d,
    size_t num_samples,
    size_t sample_len,
    double* inv_norms_out_d,
    cudaStream_t stream
) {
    if (num_samples == 0 || sample_len == 0) {
        return cudaErrorInvalidValue;
    }

    cudaError_t memset_status = cudaMemsetAsync(
        inv_norms_out_d,
        0,
        num_samples * sizeof(double),
        stream
    );
    if (memset_status != cudaSuccess) {
        return memset_status;
    }

    const int blockSize = 256;
    const size_t elements_per_block = blockSize * 2; // double2 per thread
    size_t blocks_per_sample = (sample_len + elements_per_block - 1) / elements_per_block;
    const size_t max_blocks_per_sample = 32;
    if (blocks_per_sample == 0) blocks_per_sample = 1;
    if (blocks_per_sample > max_blocks_per_sample) {
        blocks_per_sample = max_blocks_per_sample;
    }

    size_t gridSize = num_samples * blocks_per_sample;
    const size_t max_grid = 65535; // CUDA grid dimension limit for 1D launch
    if (gridSize > max_grid) {
        blocks_per_sample = max_grid / num_samples;
        if (blocks_per_sample == 0) {
            blocks_per_sample = 1;
        }
        gridSize = num_samples * blocks_per_sample;
    }

    l2_norm_batch_kernel<<<gridSize, blockSize, 0, stream>>>(
        input_batch_d,
        num_samples,
        sample_len,
        blocks_per_sample,
        inv_norms_out_d
    );

    const int finalizeBlock = 256;
    const int finalizeGrid = (num_samples + finalizeBlock - 1) / finalizeBlock;
    finalize_inv_norm_kernel<<<finalizeGrid, finalizeBlock, 0, stream>>>(
        inv_norms_out_d,
        num_samples
>>>>>>> 42397e09
    );

    return (int)cudaGetLastError();
}

// TODO: Future encoding methods:
// - launch_angle_encode (angle encoding)
// - launch_basis_encode (basis encoding)
// - launch_iqp_encode (IQP encoding)

} // extern "C"<|MERGE_RESOLUTION|>--- conflicted
+++ resolved
@@ -137,73 +137,6 @@
     return (int)cudaGetLastError();
 }
 
-/// Compute inverse L2 norms for batch using tree reduction
-/// Output: inv_norms[sample_idx] = 1.0 / sqrt(sum(x^2))
-__global__ void compute_l2_norms_batch_kernel(
-    const double* __restrict__ input_batch,
-    double* __restrict__ norms_out,
-    size_t num_samples,
-    size_t input_len
-) {
-    extern __shared__ double sdata[];
-
-    const size_t sample_idx = blockIdx.x;
-    if (sample_idx >= num_samples) return;
-
-    const size_t input_base = sample_idx * input_len;
-    const size_t tid = threadIdx.x;
-
-    // Compute sum of squares (grid-stride loop)
-    double sum_sq = 0.0;
-    for (size_t i = tid; i < input_len; i += blockDim.x) {
-        const double val = __ldg(input_batch + input_base + i);
-        sum_sq += val * val;
-    }
-
-    // Tree reduction in shared memory
-    sdata[tid] = sum_sq;
-    __syncthreads();
-
-    for (size_t s = blockDim.x / 2; s > 0; s >>= 1) {
-        if (tid < s) {
-            sdata[tid] += sdata[tid + s];
-        }
-        __syncthreads();
-    }
-
-    // Write inverse norm (avoid division in encoding kernel)
-    if (tid == 0) {
-        const double norm = sqrt(sdata[0]);
-        norms_out[sample_idx] = (norm > 0.0) ? (1.0 / norm) : 0.0;
-    }
-}
-
-/// Launch kernel to compute inverse L2 norms for batch
-int launch_compute_l2_norms_batch(
-    const double* input_batch_d,
-    double* norms_out_d,
-    size_t num_samples,
-    size_t input_len,
-    cudaStream_t stream
-) {
-    if (num_samples == 0 || input_len == 0) {
-        return cudaErrorInvalidValue;
-    }
-
-    const int blockSize = 256;
-    const size_t sharedMemSize = blockSize * sizeof(double);
-    const size_t gridSize = num_samples;  // One block per sample
-
-    compute_l2_norms_batch_kernel<<<gridSize, blockSize, sharedMemSize, stream>>>(
-        input_batch_d,
-        norms_out_d,
-        num_samples,
-        input_len
-    );
-
-    return (int)cudaGetLastError();
-}
-
 /// Optimized batch amplitude encoding kernel
 ///
 /// Memory Layout (row-major):
@@ -325,86 +258,6 @@
     return (int)cudaGetLastError();
 }
 
-<<<<<<< HEAD
-/// Fused kernel: compute norm and encode in one pass
-/// Each block processes one sample: compute norm via reduction, then normalize and write
-__global__ void fused_amplitude_encode_batch_kernel(
-    const double* __restrict__ input_batch,
-    cuDoubleComplex* __restrict__ state_batch,
-    size_t num_samples,
-    size_t input_len,
-    size_t state_len
-) {
-    extern __shared__ double sdata[];
-
-    const size_t sample_idx = blockIdx.x;
-    if (sample_idx >= num_samples) return;
-
-    const size_t input_base = sample_idx * input_len;
-    const size_t state_base = sample_idx * state_len;
-    const size_t tid = threadIdx.x;
-
-    // Step 1: Compute sum of squares (grid-stride loop)
-    double sum_sq = 0.0;
-    for (size_t i = tid; i < input_len; i += blockDim.x) {
-        const double val = __ldg(input_batch + input_base + i);
-        sum_sq += val * val;
-    }
-
-    // Step 2: Tree reduction
-    sdata[tid] = sum_sq;
-    __syncthreads();
-
-    for (size_t s = blockDim.x / 2; s > 0; s >>= 1) {
-        if (tid < s) {
-            sdata[tid] += sdata[tid + s];
-        }
-        __syncthreads();
-    }
-
-    // Step 3: Compute inverse norm and broadcast
-    double inv_norm = 0.0;
-    if (tid == 0) {
-        const double norm = sqrt(sdata[0]);
-        inv_norm = (norm > 1e-9) ? (1.0 / norm) : 0.0;
-        sdata[0] = inv_norm;
-    }
-    __syncthreads();
-    inv_norm = sdata[0];
-
-    // Step 4: Normalize and write (standard double reads, GPU coalescing handles efficiency)
-    for (size_t i = tid; i < state_len; i += blockDim.x) {
-        double val = (i < input_len) ? __ldg(input_batch + input_base + i) : 0.0;
-        state_batch[state_base + i] = make_cuDoubleComplex(val * inv_norm, 0.0);
-    }
-}
-
-/// Launch fused amplitude encoding kernel (norm computation + encoding in one pass)
-int launch_fused_amplitude_encode_batch(
-    const double* input_batch_d,
-    void* state_batch_d,
-    size_t num_samples,
-    size_t input_len,
-    size_t state_len,
-    cudaStream_t stream
-) {
-    if (num_samples == 0 || state_len == 0) {
-        return cudaErrorInvalidValue;
-    }
-
-    cuDoubleComplex* state_complex_d = static_cast<cuDoubleComplex*>(state_batch_d);
-
-    const int blockSize = 256;
-    const size_t sharedMemSize = blockSize * sizeof(double);
-    const size_t gridSize = num_samples;  // One block per sample
-
-    fused_amplitude_encode_batch_kernel<<<gridSize, blockSize, sharedMemSize, stream>>>(
-        input_batch_d,
-        state_complex_d,
-        num_samples,
-        input_len,
-        state_len
-=======
 /// Kernel: accumulate L2 norm using coalesced vectorized loads.
 /// Each block atomically adds its partial sum to the output accumulator.
 __global__ void l2_norm_kernel(
@@ -596,7 +449,6 @@
     finalize_inv_norm_kernel<<<finalizeGrid, finalizeBlock, 0, stream>>>(
         inv_norms_out_d,
         num_samples
->>>>>>> 42397e09
     );
 
     return (int)cudaGetLastError();
