--- conflicted
+++ resolved
@@ -210,17 +210,11 @@
             let dev_in_b = unsafe { self.device.alloc::<f64>(STAGE_SIZE_ELEMENTS) }
                 .map_err(|e| MahoutError::MemoryAllocation(format!("{:?}", e)))?;
 
-<<<<<<< HEAD
             let (full_buf_tx, full_buf_rx): FullBufferChannel = sync_channel(2);
             let (empty_buf_tx, empty_buf_rx): (
                 SyncSender<PinnedHostBuffer>,
                 Receiver<PinnedHostBuffer>,
             ) = sync_channel(2);
-=======
-            let (full_buf_tx, full_buf_rx): BufferChannels = sync_channel(2);
-            let (empty_buf_tx, empty_buf_rx): (SyncSender<PinnedBuffer>, Receiver<PinnedBuffer>) =
-                sync_channel(2);
->>>>>>> 3e781b86
 
             let mut host_buf_first = PinnedHostBuffer::new(STAGE_SIZE_ELEMENTS)?;
             let first_len = reader_core.read_chunk(host_buf_first.as_slice_mut())?;
