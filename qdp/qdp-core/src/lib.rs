//
// Licensed to the Apache Software Foundation (ASF) under one or more
// contributor license agreements.  See the NOTICE file distributed with
// this work for additional information regarding copyright ownership.
// The ASF licenses this file to You under the Apache License, Version 2.0
// (the "License"); you may not use this file except in compliance with
// the License.  You may obtain a copy of the License at
//
//    http://www.apache.org/licenses/LICENSE-2.0
//
// Unless required by applicable law or agreed to in writing, software
// distributed under the License is distributed on an "AS IS" BASIS,
// WITHOUT WARRANTIES OR CONDITIONS OF ANY KIND, either express or implied.
// See the License for the specific language governing permissions and
// limitations under the License.

pub mod dlpack;
pub mod error;
pub mod gpu;
pub mod io;
pub mod preprocessing;
pub mod reader;
pub mod readers;
#[macro_use]
mod profiling;

pub use error::{MahoutError, Result};
pub use gpu::memory::Precision;

#[cfg(target_os = "linux")]
use std::ffi::c_void;
use std::sync::Arc;
#[cfg(target_os = "linux")]
use std::sync::mpsc::{Receiver, SyncSender, sync_channel};
#[cfg(target_os = "linux")]
use std::thread;

use crate::dlpack::DLManagedTensor;
#[cfg(target_os = "linux")]
use crate::gpu::PipelineContext;
use crate::gpu::get_encoder;
#[cfg(target_os = "linux")]
use crate::gpu::memory::{GpuStateVector, PinnedBuffer};
#[cfg(target_os = "linux")]
use crate::reader::StreamingDataReader;
use cudarc::driver::{CudaDevice, DevicePtr, DevicePtrMut};
#[cfg(target_os = "linux")]
use qdp_kernels::{launch_amplitude_encode_batch, launch_l2_norm_batch};

/// 512MB staging buffer for large Parquet row groups (reduces fragmentation)
#[cfg(target_os = "linux")]
const STAGE_SIZE_BYTES: usize = 512 * 1024 * 1024;
#[cfg(target_os = "linux")]
const STAGE_SIZE_ELEMENTS: usize = STAGE_SIZE_BYTES / std::mem::size_of::<f64>();

/// Main entry point for Mahout QDP
///
/// Manages GPU context and dispatches encoding tasks.
/// Provides unified interface for device management, memory allocation, and DLPack.
pub struct QdpEngine {
    device: Arc<CudaDevice>,
    precision: Precision,
}

impl QdpEngine {
    /// Initialize engine on GPU device
    ///
    /// # Arguments
    /// * `device_id` - CUDA device ID (typically 0)
    pub fn new(device_id: usize) -> Result<Self> {
        Self::new_with_precision(device_id, Precision::Float32)
    }

    /// Initialize engine with explicit precision.
    pub fn new_with_precision(device_id: usize, precision: Precision) -> Result<Self> {
        let device = CudaDevice::new(device_id).map_err(|e| {
            MahoutError::Cuda(format!(
                "Failed to initialize CUDA device {}: {:?}",
                device_id, e
            ))
        })?;
        Ok(Self {
            device, // CudaDevice::new already returns Arc<CudaDevice> in cudarc 0.11
            precision,
        })
    }

    /// Encode classical data into quantum state
    ///
    /// Selects encoding strategy, executes on GPU, returns DLPack pointer.
    ///
    /// # Arguments
    /// * `data` - Input data
    /// * `num_qubits` - Number of qubits
    /// * `encoding_method` - Strategy: "amplitude", "angle", or "basis"
    ///
    /// # Returns
    /// DLPack pointer for zero-copy PyTorch integration (shape: [1, 2^num_qubits])
    ///
    /// # Safety
    /// Pointer freed by DLPack deleter, do not free manually.
    pub fn encode(
        &self,
        data: &[f64],
        num_qubits: usize,
        encoding_method: &str,
    ) -> Result<*mut DLManagedTensor> {
        crate::profile_scope!("Mahout::Encode");

        let encoder = get_encoder(encoding_method)?;
        let state_vector = encoder.encode(&self.device, data, num_qubits)?;
        let state_vector = state_vector.to_precision(&self.device, self.precision)?;
        let dlpack_ptr = {
            crate::profile_scope!("DLPack::Wrap");
            state_vector.to_dlpack()
        };
        Ok(dlpack_ptr)
    }

    /// Get CUDA device reference for advanced operations
    pub fn device(&self) -> &CudaDevice {
        &self.device
    }

    /// Encode multiple samples in a single fused kernel (most efficient)
    ///
    /// Allocates one large GPU buffer and launches a single batch kernel.
    /// This is faster than encode_batch() as it reduces allocation and kernel launch overhead.
    ///
    /// # Arguments
    /// * `batch_data` - Flattened batch data (all samples concatenated)
    /// * `num_samples` - Number of samples in the batch
    /// * `sample_size` - Size of each sample
    /// * `num_qubits` - Number of qubits
    /// * `encoding_method` - Strategy (currently only "amplitude" supported for batch)
    ///
    /// # Returns
    /// Single DLPack pointer containing all encoded states (shape: [num_samples, 2^num_qubits])
    pub fn encode_batch(
        &self,
        batch_data: &[f64],
        num_samples: usize,
        sample_size: usize,
        num_qubits: usize,
        encoding_method: &str,
    ) -> Result<*mut DLManagedTensor> {
        crate::profile_scope!("Mahout::EncodeBatch");

        let encoder = get_encoder(encoding_method)?;
        let state_vector = encoder.encode_batch(
            &self.device,
            batch_data,
            num_samples,
            sample_size,
            num_qubits,
        )?;

        let state_vector = state_vector.to_precision(&self.device, self.precision)?;
        let dlpack_ptr = state_vector.to_dlpack();
        Ok(dlpack_ptr)
    }

    /// Streaming Parquet encoder with multi-threaded IO
    ///
    /// Uses Producer-Consumer pattern: IO thread reads Parquet while GPU processes data.
    /// Double-buffered (ping-pong) for maximum pipeline overlap.
    ///
    /// # Arguments
    /// * `path` - Path to Parquet file with List<Float64> column
    /// * `num_qubits` - Number of qubits
    /// * `encoding_method` - Currently only "amplitude" supported for streaming
    ///
    /// # Returns
    /// DLPack pointer to encoded states [num_samples, 2^num_qubits]
    pub fn encode_from_parquet(
        &self,
        path: &str,
        num_qubits: usize,
        encoding_method: &str,
    ) -> Result<*mut DLManagedTensor> {
        crate::profile_scope!("Mahout::EncodeFromParquet");

        #[cfg(target_os = "linux")]
        {
            if encoding_method != "amplitude" {
                return Err(MahoutError::NotImplemented(
                    "Only amplitude encoding supported for streaming".into(),
                ));
            }

            let mut reader_core = crate::io::ParquetBlockReader::new(path, None)?;
            let num_samples = reader_core.total_rows;

            let total_state_vector =
                GpuStateVector::new_batch(&self.device, num_samples, num_qubits)?;
            let ctx = PipelineContext::new(&self.device)?;

            let dev_in_a = unsafe { self.device.alloc::<f64>(STAGE_SIZE_ELEMENTS) }
                .map_err(|e| MahoutError::MemoryAllocation(format!("{:?}", e)))?;
            let dev_in_b = unsafe { self.device.alloc::<f64>(STAGE_SIZE_ELEMENTS) }
                .map_err(|e| MahoutError::MemoryAllocation(format!("{:?}", e)))?;

            let (full_buf_tx, full_buf_rx): (
                SyncSender<std::result::Result<(PinnedBuffer, usize), MahoutError>>,
                Receiver<std::result::Result<(PinnedBuffer, usize), MahoutError>>,
            ) = sync_channel(2);
            let (empty_buf_tx, empty_buf_rx): (SyncSender<PinnedBuffer>, Receiver<PinnedBuffer>) =
                sync_channel(2);

            let mut host_buf_first = PinnedBuffer::new(STAGE_SIZE_ELEMENTS)?;
            let first_len = reader_core.read_chunk(host_buf_first.as_slice_mut())?;

            let sample_size = reader_core.get_sample_size().ok_or_else(|| {
                MahoutError::InvalidInput("Could not determine sample size".into())
            })?;

            if sample_size == 0 {
                return Err(MahoutError::InvalidInput(
                    "Sample size cannot be zero".into(),
                ));
            }
            if sample_size > STAGE_SIZE_ELEMENTS {
                return Err(MahoutError::InvalidInput(format!(
                    "Sample size {} exceeds staging buffer capacity {} (elements)",
                    sample_size, STAGE_SIZE_ELEMENTS
                )));
            }

            // Reuse a single norm buffer across chunks to avoid per-chunk allocations.
            //
            // Important: the norm buffer must outlive the async kernels that consume it.
            // Per-chunk allocation + drop can lead to use-after-free when the next chunk
            // reuses the same device memory while the previous chunk is still running.
            let max_samples_per_chunk = std::cmp::max(
                1,
                std::cmp::min(num_samples, STAGE_SIZE_ELEMENTS / sample_size),
            );
            let mut norm_buffer = self.device.alloc_zeros::<f64>(max_samples_per_chunk)
                .map_err(|e| MahoutError::MemoryAllocation(format!(
                    "Failed to allocate norm buffer: {:?}",
                    e
                )))?;

            full_buf_tx
                .send(Ok((host_buf_first, first_len)))
                .map_err(|_| MahoutError::Io("Failed to send first buffer".into()))?;

            empty_buf_tx
                .send(PinnedBuffer::new(STAGE_SIZE_ELEMENTS)?)
                .map_err(|_| MahoutError::Io("Failed to send second buffer".into()))?;

            let mut reader = reader_core;
            let io_handle = thread::spawn(move || {
                loop {
                    let mut buffer = match empty_buf_rx.recv() {
                        Ok(b) => b,
                        Err(_) => break,
                    };

                    let result = reader
                        .read_chunk(buffer.as_slice_mut())
                        .map(|len| (buffer, len));

                    let should_break = match &result {
                        Ok((_, len)) => *len == 0,
                        Err(_) => true,
                    };

                    if full_buf_tx.send(result).is_err() {
                        break;
                    }

                    if should_break {
                        break;
                    }
                }
            });

            let mut global_sample_offset: usize = 0;
            let mut use_dev_a = true;
            let state_len_per_sample = 1 << num_qubits;

            loop {
                let (host_buffer, current_len) = match full_buf_rx.recv() {
                    Ok(Ok((buffer, len))) => (buffer, len),
                    Ok(Err(e)) => return Err(e),
                    Err(_) => return Err(MahoutError::Io("IO thread disconnected".into())),
                };

                if current_len == 0 {
                    break;
                }

                if current_len % sample_size != 0 {
                    return Err(MahoutError::InvalidInput(format!(
                        "Chunk length {} is not a multiple of sample size {}",
                        current_len, sample_size
                    )));
                }

                let samples_in_chunk = current_len / sample_size;
                if samples_in_chunk > 0 {
                    let dev_ptr = if use_dev_a {
                        *dev_in_a.device_ptr()
                    } else {
                        *dev_in_b.device_ptr()
                    };

                    unsafe {
                        crate::profile_scope!("GPU::Dispatch");

                        ctx.async_copy_to_device(&host_buffer, dev_ptr as *mut c_void, current_len);
                        ctx.record_copy_done();
                        ctx.wait_for_copy();

                        {
                            crate::profile_scope!("GPU::BatchEncode");
                            let offset_elements = global_sample_offset
                                .checked_mul(state_len_per_sample)
                                .ok_or_else(|| {
                                    MahoutError::MemoryAllocation(format!(
                                        "Offset calculation overflow: {} * {}",
                                        global_sample_offset, state_len_per_sample
                                    ))
                                })?;

                            let offset_bytes = offset_elements
                                .checked_mul(std::mem::size_of::<qdp_kernels::CuDoubleComplex>())
                                .ok_or_else(|| {
                                    MahoutError::MemoryAllocation(format!(
                                        "Offset bytes calculation overflow: {} * {}",
                                        offset_elements,
                                        std::mem::size_of::<qdp_kernels::CuDoubleComplex>()
                                    ))
                                })?;

                            let state_ptr_offset = total_state_vector
                                .ptr_void()
                                .cast::<u8>()
                                .add(offset_bytes)
                                .cast::<std::ffi::c_void>();
<<<<<<< HEAD

                            let mut norm_buffer = self
                                .device
                                .alloc_zeros::<f64>(samples_in_chunk)
                                .map_err(|e| {
                                    MahoutError::MemoryAllocation(format!(
                                        "Failed to allocate norm buffer: {:?}",
                                        e
                                    ))
                                })?;
=======
                            debug_assert!(
                                samples_in_chunk <= max_samples_per_chunk,
                                "samples_in_chunk must be <= max_samples_per_chunk"
                            );
>>>>>>> 03f71ec4

                            {
                                crate::profile_scope!("GPU::NormBatch");
                                let ret = launch_l2_norm_batch(
                                    dev_ptr as *const f64,
                                    samples_in_chunk,
                                    sample_size,
                                    *norm_buffer.device_ptr_mut() as *mut f64,
                                    ctx.stream_compute.stream as *mut c_void,
                                );
                                if ret != 0 {
                                    return Err(MahoutError::KernelLaunch(format!(
                                        "Norm kernel error: {}",
                                        ret
                                    )));
                                }
                            }

                            {
                                crate::profile_scope!("GPU::EncodeBatch");
                                let ret = launch_amplitude_encode_batch(
                                    dev_ptr as *const f64,
                                    state_ptr_offset,
                                    *norm_buffer.device_ptr() as *const f64,
                                    samples_in_chunk,
                                    sample_size,
                                    state_len_per_sample,
                                    ctx.stream_compute.stream as *mut c_void,
                                );
                                if ret != 0 {
                                    return Err(MahoutError::KernelLaunch(format!(
                                        "Encode kernel error: {}",
                                        ret
                                    )));
                                }
                            }
                        }

                        ctx.sync_copy_stream();
                    }
                    global_sample_offset = global_sample_offset
                        .checked_add(samples_in_chunk)
                        .ok_or_else(|| {
                            MahoutError::MemoryAllocation(format!(
                                "Sample offset overflow: {} + {}",
                                global_sample_offset, samples_in_chunk
                            ))
                        })?;
                    use_dev_a = !use_dev_a;
                }

                let _ = empty_buf_tx.send(host_buffer);
            }

            self.device
                .synchronize()
                .map_err(|e| MahoutError::Cuda(format!("{:?}", e)))?;
            io_handle
                .join()
                .map_err(|e| MahoutError::Io(format!("IO thread panicked: {:?}", e)))?;

            let dlpack_ptr = total_state_vector.to_dlpack();
            Ok(dlpack_ptr)
        }

        #[cfg(not(target_os = "linux"))]
        {
            let (batch_data, num_samples, sample_size) = crate::io::read_parquet_batch(path)?;
            self.encode_batch(
                &batch_data,
                num_samples,
                sample_size,
                num_qubits,
                encoding_method,
            )
        }
    }

    /// Load data from Arrow IPC file and encode into quantum state
    ///
    /// Supports:
    /// - FixedSizeList<Float64> - fastest, all samples same size
    /// - List<Float64> - flexible, variable sample sizes
    ///
    /// # Arguments
    /// * `path` - Path to Arrow IPC file (.arrow or .feather)
    /// * `num_qubits` - Number of qubits
    /// * `encoding_method` - Strategy: "amplitude", "angle", or "basis"
    ///
    /// # Returns
    /// Single DLPack pointer containing all encoded states (shape: [num_samples, 2^num_qubits])
    pub fn encode_from_arrow_ipc(
        &self,
        path: &str,
        num_qubits: usize,
        encoding_method: &str,
    ) -> Result<*mut DLManagedTensor> {
        crate::profile_scope!("Mahout::EncodeFromArrowIPC");

        let (batch_data, num_samples, sample_size) = {
            crate::profile_scope!("IO::ReadArrowIPCBatch");
            crate::io::read_arrow_ipc_batch(path)?
        };

        self.encode_batch(
            &batch_data,
            num_samples,
            sample_size,
            num_qubits,
            encoding_method,
        )
    }
}

// Re-export key types for convenience
pub use gpu::QuantumEncoder;<|MERGE_RESOLUTION|>--- conflicted
+++ resolved
@@ -339,7 +339,6 @@
                                 .cast::<u8>()
                                 .add(offset_bytes)
                                 .cast::<std::ffi::c_void>();
-<<<<<<< HEAD
 
                             let mut norm_buffer = self
                                 .device
@@ -350,12 +349,10 @@
                                         e
                                     ))
                                 })?;
-=======
                             debug_assert!(
                                 samples_in_chunk <= max_samples_per_chunk,
                                 "samples_in_chunk must be <= max_samples_per_chunk"
                             );
->>>>>>> 03f71ec4
 
                             {
                                 crate::profile_scope!("GPU::NormBatch");
