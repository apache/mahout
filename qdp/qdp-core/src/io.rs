--- conflicted
+++ resolved
@@ -26,28 +26,16 @@
 use std::path::Path;
 use std::sync::Arc;
 
-<<<<<<< HEAD
-use arrow::array::{Array, ArrayRef, Float64Array, ListArray, RecordBatch, AsArray};
-use arrow::datatypes::{DataType, Field, Schema};
-use parquet::arrow::arrow_reader::{ParquetRecordBatchReader, ParquetRecordBatchReaderBuilder};
-=======
 use arrow::array::{Array, ArrayRef, Float64Array, FixedSizeListArray, ListArray, RecordBatch};
 use arrow::datatypes::{DataType, Field, Schema};
 use arrow::ipc::reader::FileReader as ArrowFileReader;
 use parquet::arrow::arrow_reader::ParquetRecordBatchReaderBuilder;
->>>>>>> 3bb4c8fb
 use parquet::arrow::ArrowWriter;
 use parquet::file::properties::WriterProperties;
 
 use crate::error::{MahoutError, Result};
 
-<<<<<<< HEAD
-/// Convert Arrow Float64Array to Vec<f64>
-///
-/// Uses Arrow's internal buffer if no nulls, otherwise copies
-=======
 /// Converts an Arrow Float64Array to Vec<f64>.
->>>>>>> 3bb4c8fb
 pub fn arrow_to_vec(array: &Float64Array) -> Vec<f64> {
     if array.null_count() == 0 {
         array.values().to_vec()
@@ -132,19 +120,7 @@
     Ok(())
 }
 
-<<<<<<< HEAD
-/// Reads quantum data from a Parquet file as Arrow arrays.
-///
-/// Returns Arrow arrays from Parquet batches.
-/// Each element in the returned Vec corresponds to one Parquet batch.
-///
-/// Constructs the Arrow array from Parquet batches
-///
-/// # Arguments
-/// * `path` - Path to the Parquet file
-=======
 /// Reads a Parquet file as Arrow Float64Arrays.
->>>>>>> 3bb4c8fb
 ///
 /// Returns one array per row group for zero-copy access.
 pub fn read_parquet_to_arrow<P: AsRef<Path>>(path: P) -> Result<Vec<Float64Array>> {
@@ -340,232 +316,6 @@
     Ok((all_data, num_samples, sample_size))
 }
 
-<<<<<<< HEAD
-// === Streaming IO Support ===
-
-/// Streaming Parquet reader for pipeline processing
-///
-/// Reads chunks into staging buffers, avoiding full-file memory allocation.
-pub struct ParquetBlockReader {
-    reader: ParquetRecordBatchReader,
-    sample_size: Option<usize>,
-    leftover_data: Vec<f64>,
-    leftover_cursor: usize,
-    pub total_samples: usize,
-}
-
-impl ParquetBlockReader {
-    /// Initialize reader and validate schema
-    pub fn new<P: AsRef<Path>>(path: P) -> Result<Self> {
-        let file = File::open(path.as_ref()).map_err(|e| {
-            MahoutError::Io(format!("Failed to open Parquet file: {}", e))
-        })?;
-
-        let builder = ParquetRecordBatchReaderBuilder::try_new(file).map_err(|e| {
-            MahoutError::Io(format!("Failed to create Parquet reader: {}", e))
-        })?;
-
-        let total_rows = builder.metadata().file_metadata().num_rows() as usize;
-        let reader = builder.build().map_err(|e| {
-            MahoutError::Io(format!("Failed to build Parquet reader: {}", e))
-        })?;
-
-        Ok(Self {
-            reader,
-            sample_size: None,
-            leftover_data: Vec::new(),
-            leftover_cursor: 0,
-            total_samples: total_rows,
-        })
-    }
-
-    /// Read next chunk into the provided buffer.
-    /// Ensures only complete samples are written if sample_size is known.
-    /// Returns the number of f64 elements written.
-    pub fn read_chunk(&mut self, buffer: &mut [f64]) -> Result<usize> {
-        let mut written = 0;
-        let buf_cap = buffer.len();
-
-        // Calculate capacity aligned to sample boundaries
-        let calc_limit = |ss: usize| -> usize {
-            if ss == 0 { buf_cap } else { (buf_cap / ss) * ss }
-        };
-
-        let mut limit = self.sample_size.map_or(buf_cap, calc_limit);
-
-        if limit == 0 && self.sample_size.is_some() {
-            return Err(MahoutError::MemoryAllocation(format!(
-                "Staging buffer too small ({} elements) for sample size ({} elements)",
-                buf_cap, self.sample_size.unwrap()
-            )));
-        }
-
-        // Drain leftovers first
-        if self.leftover_cursor < self.leftover_data.len() {
-            let available = self.leftover_data.len() - self.leftover_cursor;
-            let space_left = limit - written;
-
-            // Ensure we only copy complete samples if sample_size is known
-            let to_copy = if let Some(ss) = self.sample_size {
-                if ss == 0 {
-                    std::cmp::min(available, space_left)
-                } else {
-                    // Align to sample boundaries
-                    let max_by_space = (space_left / ss) * ss;
-                    let max_by_available = (available / ss) * ss;
-                    std::cmp::min(max_by_available, max_by_space)
-                }
-            } else {
-                std::cmp::min(available, space_left)
-            };
-
-            if to_copy > 0 {
-                buffer[written..written+to_copy].copy_from_slice(&self.leftover_data[self.leftover_cursor..self.leftover_cursor+to_copy]);
-
-                written += to_copy;
-                self.leftover_cursor += to_copy;
-
-                if self.leftover_cursor == self.leftover_data.len() {
-                    self.leftover_data.clear();
-                    self.leftover_cursor = 0;
-                }
-            }
-
-            if written == limit {
-                return Ok(written);
-            }
-        }
-
-        // Read new batches until buffer is full
-        while written < limit {
-            match self.reader.next() {
-                Some(Ok(batch)) => {
-                    if batch.num_columns() == 0 { continue; }
-                    let column = batch.column(0);
-
-                    let (values, current_sample_size) = extract_values_bulk(column)?;
-
-                    // On first read, establish sample size
-                    if self.sample_size.is_none() {
-                        self.sample_size = Some(current_sample_size);
-                        let new_limit = calc_limit(current_sample_size);
-                        if written > new_limit {
-                            self.leftover_data.clear();
-                            self.leftover_data.extend_from_slice(&buffer[new_limit..written]);
-                            written = new_limit;
-                            self.leftover_cursor = 0;
-                            return Ok(written);
-                        }
-                        limit = new_limit;
-                    } else if current_sample_size != self.sample_size.unwrap() {
-                        return Err(MahoutError::InvalidInput(format!(
-                            "Inconsistent sample size: expected {}, got {}",
-                            self.sample_size.unwrap(), current_sample_size
-                        )));
-                    }
-
-                    let available = values.len();
-                    let space_left = if written >= limit { 0 } else { limit - written };
-
-                    if available <= space_left {
-                        buffer[written..written+available].copy_from_slice(values);
-                        written += available;
-                    } else {
-                        if space_left > 0 {
-                            buffer[written..written+space_left].copy_from_slice(&values[0..space_left]);
-                            written += space_left;
-                        }
-
-                        self.leftover_data.clear();
-                        self.leftover_data.extend_from_slice(&values[space_left..]);
-                        self.leftover_cursor = 0;
-                        break;
-                    }
-                },
-                Some(Err(e)) => return Err(MahoutError::Io(format!("Parquet read error: {}", e))),
-                None => break,
-            }
-        }
-
-        Ok(written)
-    }
-
-    pub fn get_sample_size(&self) -> Option<usize> {
-        self.sample_size
-    }
-}
-
-/// Extract Arrow List<Float64> values directly from underlying buffers.
-/// Returns (values slice, sample size per row).
-fn extract_values_bulk(column: &ArrayRef) -> Result<(&[f64], usize)> {
-    match column.data_type() {
-        DataType::List(_) => {
-            let list_array = column.as_list::<i32>();
-            let values_array = list_array.values();
-            let float_values = values_array.as_primitive::<arrow::datatypes::Float64Type>();
-            let raw_slice = float_values.values();
-
-            if list_array.is_empty() {
-                return Ok((&[], 0));
-            }
-
-            let offsets = list_array.value_offsets();
-            let sample_size = if offsets.len() > 1 {
-                (offsets[1] - offsets[0]) as usize
-            } else {
-                0
-            };
-
-            let start_offset = offsets[0] as usize;
-            let end_offset = offsets[offsets.len() - 1] as usize;
-
-            if end_offset > raw_slice.len() {
-                 return Err(MahoutError::Io("Corrupt Arrow Array: Offsets exceed value buffer".into()));
-            }
-
-            Ok((&raw_slice[start_offset..end_offset], sample_size))
-        },
-        _ => Err(MahoutError::Io(format!("Expected List<Float64>, got {:?}", column.data_type()))),
-    }
-}
-
-/// Legacy: Extract to Vec (kept for compatibility).
-#[allow(dead_code)]
-fn extract_batch_data(column: &ArrayRef, expected_size: Option<usize>) -> Result<(Vec<f64>, usize)> {
-    let mut batch_data = Vec::new();
-    let mut sample_size = expected_size.unwrap_or(0);
-
-    let list_array = column.as_any().downcast_ref::<ListArray>()
-        .ok_or_else(|| MahoutError::Io(format!("Expected List<Float64>, got {:?}", column.data_type())))?;
-
-    for i in 0..list_array.len() {
-        let value_array = list_array.value(i);
-        let float_array = value_array
-            .as_any()
-            .downcast_ref::<Float64Array>()
-            .ok_or_else(|| MahoutError::Io("List values must be Float64".to_string()))?;
-
-        let current_len = float_array.len();
-
-        if let Some(expected) = expected_size {
-            if current_len != expected {
-                return Err(MahoutError::InvalidInput(format!(
-                    "Inconsistent sample sizes: expected {}, got {}", expected, current_len
-                )));
-            }
-        } else if sample_size == 0 {
-            sample_size = current_len;
-        }
-
-        if float_array.null_count() == 0 {
-            batch_data.extend_from_slice(float_array.values());
-        } else {
-            batch_data.extend(float_array.iter().map(|opt| opt.unwrap_or(0.0)));
-        }
-    }
-
-    Ok((batch_data, sample_size))
-=======
 /// Reads batch data from an Arrow IPC file.
 ///
 /// Supports `FixedSizeList<Float64>` and `List<Float64>` column formats.
@@ -687,5 +437,4 @@
     })?;
 
     Ok((all_data, num_samples, sample_size))
->>>>>>> 3bb4c8fb
 }