//
// Licensed to the Apache Software Foundation (ASF) under one or more
// contributor license agreements.  See the NOTICE file distributed with
// this work for additional information regarding copyright ownership.
// The ASF licenses this file to You under the Apache License, Version 2.0
// (the "License"); you may not use this file except in compliance with
// the License.  You may obtain a copy of the License at
//
//    http://www.apache.org/licenses/LICENSE-2.0
//
// Unless required by applicable law or agreed to in writing, software
// distributed under the License is distributed on an "AS IS" BASIS,
// WITHOUT WARRANTIES OR CONDITIONS OF ANY KIND, either express or implied.
// See the License for the specific language governing permissions and
// limitations under the License.
use std::ffi::c_void;
use std::sync::Arc;
use cudarc::driver::{CudaDevice, CudaSlice, DevicePtr};
use qdp_kernels::{CuComplex, CuDoubleComplex};
use crate::error::{MahoutError, Result};

/// Precision of the GPU state vector.
#[derive(Clone, Copy, Debug, PartialEq, Eq)]
pub enum Precision {
    Float32,
    Float64,
}

#[cfg(target_os = "linux")]
use crate::gpu::cuda_ffi::{cudaFreeHost, cudaHostAlloc, cudaMemGetInfo};

#[cfg(target_os = "linux")]
fn bytes_to_mib(bytes: usize) -> f64 {
    bytes as f64 / (1024.0 * 1024.0)
}

#[cfg(target_os = "linux")]
fn cuda_error_to_string(code: i32) -> &'static str {
    match code {
        0 => "cudaSuccess",
        2 => "cudaErrorMemoryAllocation",
        3 => "cudaErrorInitializationError",
        30 => "cudaErrorUnknown",
        _ => "Unknown CUDA error",
    }
}

#[cfg(target_os = "linux")]
fn query_cuda_mem_info() -> Result<(usize, usize)> {
    unsafe {
        let mut free_bytes: usize = 0;
        let mut total_bytes: usize = 0;
        let result = cudaMemGetInfo(&mut free_bytes as *mut usize, &mut total_bytes as *mut usize);

        if result != 0 {
            return Err(MahoutError::Cuda(format!(
                "cudaMemGetInfo failed: {} ({})",
                result,
                cuda_error_to_string(result)
            )));
        }

        Ok((free_bytes, total_bytes))
    }
}

#[cfg(target_os = "linux")]
fn build_oom_message(context: &str, requested_bytes: usize, qubits: Option<usize>, free: usize, total: usize) -> String {
    let qubit_hint = qubits
        .map(|q| format!(" (qubits={})", q))
        .unwrap_or_default();

    format!(
        "GPU out of memory during {context}{qubit_hint}: requested {:.2} MiB, free {:.2} MiB / total {:.2} MiB. Reduce qubits or batch size and retry.",
        bytes_to_mib(requested_bytes),
        bytes_to_mib(free),
        bytes_to_mib(total),
    )
}

/// Guard that checks available GPU memory before attempting a large allocation.
///
/// Returns a MemoryAllocation error with a helpful message when the request
/// exceeds the currently reported free memory.
#[cfg(target_os = "linux")]
pub(crate) fn ensure_device_memory_available(requested_bytes: usize, context: &str, qubits: Option<usize>) -> Result<()> {
    let (free, total) = query_cuda_mem_info()?;

    if (requested_bytes as u64) > (free as u64) {
        return Err(MahoutError::MemoryAllocation(build_oom_message(
            context,
            requested_bytes,
            qubits,
            free,
            total,
        )));
    }

    Ok(())
}

/// Wraps CUDA allocation errors with an OOM-aware MahoutError.
#[cfg(target_os = "linux")]
pub(crate) fn map_allocation_error(
    requested_bytes: usize,
    context: &str,
    qubits: Option<usize>,
    source: impl std::fmt::Debug,
) -> MahoutError {
    match query_cuda_mem_info() {
        Ok((free, total)) => {
            if (requested_bytes as u64) > (free as u64) {
                MahoutError::MemoryAllocation(build_oom_message(
                    context,
                    requested_bytes,
                    qubits,
                    free,
                    total,
                ))
            } else {
                MahoutError::MemoryAllocation(format!(
                    "GPU allocation failed during {context}: requested {:.2} MiB. CUDA error: {:?}",
                    bytes_to_mib(requested_bytes),
                    source,
                ))
            }
        }
        Err(e) => MahoutError::MemoryAllocation(format!(
            "GPU allocation failed during {context}: requested {:.2} MiB. Unable to fetch memory info: {:?}; CUDA error: {:?}",
            bytes_to_mib(requested_bytes),
            e,
            source,
        )),
    }
}

/// RAII wrapper for GPU memory buffer
/// Automatically frees GPU memory when dropped
pub struct GpuBufferRaw<T> {
    pub(crate) slice: CudaSlice<T>,
}

impl<T> GpuBufferRaw<T> {
    /// Get raw pointer to GPU memory
    ///
    /// # Safety
    /// Valid only while GpuBufferRaw is alive
    pub fn ptr(&self) -> *mut T {
        *self.slice.device_ptr() as *mut T
    }
}

/// Storage wrapper for precision-specific GPU buffers
pub enum BufferStorage {
    F32(GpuBufferRaw<CuComplex>),
    F64(GpuBufferRaw<CuDoubleComplex>),
}

impl BufferStorage {
    fn precision(&self) -> Precision {
        match self {
            BufferStorage::F32(_) => Precision::Float32,
            BufferStorage::F64(_) => Precision::Float64,
        }
    }

    fn ptr_void(&self) -> *mut c_void {
        match self {
            BufferStorage::F32(buf) => buf.ptr() as *mut c_void,
            BufferStorage::F64(buf) => buf.ptr() as *mut c_void,
        }
    }

    fn ptr_f64(&self) -> Option<*mut CuDoubleComplex> {
        match self {
            BufferStorage::F64(buf) => Some(buf.ptr()),
            _ => None,
        }
    }
}

/// Quantum state vector on GPU
///
/// Manages complex array of size 2^n (n = qubits) in GPU memory.
/// Uses Arc for shared ownership (needed for DLPack/PyTorch integration).
/// Thread-safe: Send + Sync
#[derive(Clone)]
pub struct GpuStateVector {
    // Use Arc to allow DLPack to share ownership
    pub(crate) buffer: Arc<BufferStorage>,
    pub num_qubits: usize,
    pub size_elements: usize,
<<<<<<< HEAD
    /// Batch size (None for single state)
    pub(crate) num_samples: Option<usize>,
=======
    pub device_id: usize,
>>>>>>> aa306793
}

// Safety: CudaSlice and Arc are both Send + Sync
unsafe impl Send for GpuStateVector {}
unsafe impl Sync for GpuStateVector {}

impl GpuStateVector {
    /// Create GPU state vector for n qubits
    /// Allocates 2^n complex numbers on GPU (freed on drop)
    pub fn new(_device: &Arc<CudaDevice>, qubits: usize) -> Result<Self> {
        let _size_elements: usize = 1usize << qubits;

        #[cfg(target_os = "linux")]
        {
            let requested_bytes = _size_elements
                .checked_mul(std::mem::size_of::<CuDoubleComplex>())
                .ok_or_else(|| MahoutError::MemoryAllocation(
                    format!("Requested GPU allocation size overflow (elements={})", _size_elements)
                ))?;

            // Pre-flight check to gracefully fail before cudaMalloc when OOM is obvious
            ensure_device_memory_available(requested_bytes, "state vector allocation", Some(qubits))?;

            // Use uninitialized allocation to avoid memory bandwidth waste.
            // TODO: Consider using a memory pool for input buffers to avoid repeated
            // cudaMalloc overhead in high-frequency encode() calls.
            let slice = unsafe {
                _device.alloc::<CuDoubleComplex>(_size_elements)
            }.map_err(|e| map_allocation_error(
                requested_bytes,
                "state vector allocation",
                Some(qubits),
                e,
            ))?;

            Ok(Self {
                buffer: Arc::new(BufferStorage::F64(GpuBufferRaw { slice })),
                num_qubits: qubits,
                size_elements: _size_elements,
<<<<<<< HEAD
                num_samples: None,
=======
                device_id: _device.ordinal(),
>>>>>>> aa306793
            })
        }

        #[cfg(not(target_os = "linux"))]
        {
            // Non-Linux: compiles but GPU unavailable
            Err(MahoutError::Cuda("CUDA is only available on Linux. This build does not support GPU operations.".to_string()))
        }
    }

    /// Get current precision of the underlying buffer.
    pub fn precision(&self) -> Precision {
        self.buffer.precision()
    }

    /// Get raw GPU pointer for DLPack/FFI
    ///
    /// # Safety
    /// Valid while GpuStateVector or any Arc clone is alive
    pub fn ptr_void(&self) -> *mut c_void {
        self.buffer.ptr_void()
    }

    /// Returns a double-precision pointer if the buffer stores complex128 data.
    pub fn ptr_f64(&self) -> Option<*mut CuDoubleComplex> {
        self.buffer.ptr_f64()
    }

    /// Get the number of qubits
    pub fn num_qubits(&self) -> usize {
        self.num_qubits
    }

    /// Get the size in elements (2^n where n is number of qubits)
    pub fn size_elements(&self) -> usize {
        self.size_elements
    }

    /// Create GPU state vector for a batch of samples
    /// Allocates num_samples * 2^qubits complex numbers on GPU
    pub fn new_batch(_device: &Arc<CudaDevice>, num_samples: usize, qubits: usize) -> Result<Self> {
        let single_state_size: usize = 1usize << qubits;
        let total_elements = num_samples.checked_mul(single_state_size)
            .ok_or_else(|| MahoutError::MemoryAllocation(
                format!("Batch size overflow: {} samples * {} elements", num_samples, single_state_size)
            ))?;

        #[cfg(target_os = "linux")]
        {
            let requested_bytes = total_elements
                .checked_mul(std::mem::size_of::<CuDoubleComplex>())
                .ok_or_else(|| MahoutError::MemoryAllocation(
                    format!("Requested GPU allocation size overflow (elements={})", total_elements)
                ))?;

            // Pre-flight check
            ensure_device_memory_available(requested_bytes, "batch state vector allocation", Some(qubits))?;

            let slice = unsafe {
                _device.alloc::<CuDoubleComplex>(total_elements)
            }.map_err(|e| map_allocation_error(
                requested_bytes,
                "batch state vector allocation",
                Some(qubits),
                e,
            ))?;

            Ok(Self {
                buffer: Arc::new(BufferStorage::F64(GpuBufferRaw { slice })),
                num_qubits: qubits,
                size_elements: total_elements,
<<<<<<< HEAD
                num_samples: Some(num_samples),
=======
                device_id: _device.ordinal(),
>>>>>>> aa306793
            })
        }

        #[cfg(not(target_os = "linux"))]
        {
            Err(MahoutError::Cuda("CUDA is only available on Linux. This build does not support GPU operations.".to_string()))
        }
    }

    /// Convert the state vector to the requested precision (GPU-side).
    ///
    /// For now only down-conversion from Float64 -> Float32 is supported.
    pub fn to_precision(&self, device: &Arc<CudaDevice>, target: Precision) -> Result<Self> {
        if self.precision() == target {
            return Ok(self.clone());
        }

        match (self.precision(), target) {
            (Precision::Float64, Precision::Float32) => {
                #[cfg(target_os = "linux")]
                {
                    let requested_bytes = self.size_elements
                        .checked_mul(std::mem::size_of::<CuComplex>())
                        .ok_or_else(|| MahoutError::MemoryAllocation(
                            format!("Requested GPU allocation size overflow (elements={})", self.size_elements)
                        ))?;

                    ensure_device_memory_available(requested_bytes, "state vector precision conversion", Some(self.num_qubits))?;

                    let slice = unsafe {
                        device.alloc::<CuComplex>(self.size_elements)
                    }.map_err(|e| map_allocation_error(
                        requested_bytes,
                        "state vector precision conversion",
                        Some(self.num_qubits),
                        e,
                    ))?;

                    let src_ptr = self.ptr_f64().ok_or_else(|| MahoutError::InvalidInput(
                        "Source state vector is not Float64; cannot convert to Float32".to_string()
                    ))?;

                    let ret = unsafe {
                        qdp_kernels::convert_state_to_float(
                            src_ptr as *const CuDoubleComplex,
                            *slice.device_ptr() as *mut CuComplex,
                            self.size_elements,
                            std::ptr::null_mut(),
                        )
                    };

                    if ret != 0 {
                        return Err(MahoutError::KernelLaunch(
                            format!("Precision conversion kernel failed: {}", ret)
                        ));
                    }

                    device.synchronize()
                        .map_err(|e| MahoutError::Cuda(format!("Failed to sync after precision conversion: {:?}", e)))?;

                    Ok(Self {
                        buffer: Arc::new(BufferStorage::F32(GpuBufferRaw { slice })),
                        num_qubits: self.num_qubits,
                        size_elements: self.size_elements,
<<<<<<< HEAD
                        num_samples: self.num_samples, // Preserve batch information
=======
                        device_id: device.ordinal(),
>>>>>>> aa306793
                    })
                }

                #[cfg(not(target_os = "linux"))]
                {
                    Err(MahoutError::Cuda("Precision conversion requires CUDA (Linux)".to_string()))
                }
            }
            _ => Err(MahoutError::NotImplemented(
                "Requested precision conversion is not supported".to_string()
            )),
        }
    }
}

// === Pinned Memory Implementation ===

/// Pinned Host Memory Buffer (Page-Locked)
///
/// Enables DMA for H2D copies, doubling bandwidth and reducing CPU usage.
#[cfg(target_os = "linux")]
pub struct PinnedBuffer {
    ptr: *mut f64,
    size_elements: usize,
}

#[cfg(target_os = "linux")]
impl PinnedBuffer {
    /// Allocate pinned memory
    pub fn new(elements: usize) -> Result<Self> {
        unsafe {
            let bytes = elements
                .checked_mul(std::mem::size_of::<f64>())
                .ok_or_else(|| MahoutError::MemoryAllocation(
                    format!("Requested pinned buffer allocation size overflow (elements={})", elements)
                ))?;
            let mut ptr: *mut c_void = std::ptr::null_mut();

            let ret = cudaHostAlloc(&mut ptr, bytes, 0); // cudaHostAllocDefault

            if ret != 0 {
                return Err(MahoutError::MemoryAllocation(
                    format!("cudaHostAlloc failed with error code: {}", ret)
                ));
            }

            Ok(Self {
                ptr: ptr as *mut f64,
                size_elements: elements,
            })
        }
    }

    /// Get mutable slice to write data into
    pub fn as_slice_mut(&mut self) -> &mut [f64] {
        unsafe { std::slice::from_raw_parts_mut(self.ptr, self.size_elements) }
    }

    /// Get raw pointer for CUDA memcpy
    pub fn ptr(&self) -> *const f64 {
        self.ptr
    }

    pub fn len(&self) -> usize {
        self.size_elements
    }

    pub fn is_empty(&self) -> bool {
        self.size_elements == 0
    }
}

#[cfg(target_os = "linux")]
impl Drop for PinnedBuffer {
    fn drop(&mut self) {
        unsafe {
            let result = cudaFreeHost(self.ptr as *mut c_void);
            if result != 0 {
                eprintln!(
                    "Warning: cudaFreeHost failed with error code {} ({})",
                    result,
                    cuda_error_to_string(result)
                );
            }
        }
    }
}

// Safety: Pinned memory is accessible from any thread
#[cfg(target_os = "linux")]
unsafe impl Send for PinnedBuffer {}

#[cfg(target_os = "linux")]
unsafe impl Sync for PinnedBuffer {}<|MERGE_RESOLUTION|>--- conflicted
+++ resolved
@@ -190,12 +190,9 @@
     pub(crate) buffer: Arc<BufferStorage>,
     pub num_qubits: usize,
     pub size_elements: usize,
-<<<<<<< HEAD
     /// Batch size (None for single state)
     pub(crate) num_samples: Option<usize>,
-=======
     pub device_id: usize,
->>>>>>> aa306793
 }
 
 // Safety: CudaSlice and Arc are both Send + Sync
@@ -235,11 +232,8 @@
                 buffer: Arc::new(BufferStorage::F64(GpuBufferRaw { slice })),
                 num_qubits: qubits,
                 size_elements: _size_elements,
-<<<<<<< HEAD
                 num_samples: None,
-=======
                 device_id: _device.ordinal(),
->>>>>>> aa306793
             })
         }
 
@@ -311,11 +305,8 @@
                 buffer: Arc::new(BufferStorage::F64(GpuBufferRaw { slice })),
                 num_qubits: qubits,
                 size_elements: total_elements,
-<<<<<<< HEAD
                 num_samples: Some(num_samples),
-=======
                 device_id: _device.ordinal(),
->>>>>>> aa306793
             })
         }
 
@@ -380,11 +371,8 @@
                         buffer: Arc::new(BufferStorage::F32(GpuBufferRaw { slice })),
                         num_qubits: self.num_qubits,
                         size_elements: self.size_elements,
-<<<<<<< HEAD
                         num_samples: self.num_samples, // Preserve batch information
-=======
                         device_id: device.ordinal(),
->>>>>>> aa306793
                     })
                 }
 
