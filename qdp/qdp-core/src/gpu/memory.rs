--- conflicted
+++ resolved
@@ -1,7 +1,4 @@
-<<<<<<< HEAD
-=======
 //
->>>>>>> c453f5fc
 // Licensed to the Apache Software Foundation (ASF) under one or more
 // contributor license agreements.  See the NOTICE file distributed with
 // this work for additional information regarding copyright ownership.
@@ -17,10 +14,6 @@
 // See the License for the specific language governing permissions and
 // limitations under the License.
 
-<<<<<<< HEAD
-
-=======
->>>>>>> c453f5fc
 use std::sync::Arc;
 use cudarc::driver::{CudaDevice, CudaSlice, DevicePtr};
 use qdp_kernels::CuDoubleComplex;
