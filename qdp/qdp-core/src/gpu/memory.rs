--- conflicted
+++ resolved
@@ -310,7 +310,75 @@
             Err(MahoutError::Cuda("CUDA is only available on Linux. This build does not support GPU operations.".to_string()))
         }
     }
-<<<<<<< HEAD
+
+    /// Convert the state vector to the requested precision (GPU-side).
+    ///
+    /// For now only down-conversion from Float64 -> Float32 is supported.
+    pub fn to_precision(&self, device: &Arc<CudaDevice>, target: Precision) -> Result<Self> {
+        if self.precision() == target {
+            return Ok(self.clone());
+        }
+
+        match (self.precision(), target) {
+            (Precision::Float64, Precision::Float32) => {
+                #[cfg(target_os = "linux")]
+                {
+                    let requested_bytes = self.size_elements
+                        .checked_mul(std::mem::size_of::<CuComplex>())
+                        .ok_or_else(|| MahoutError::MemoryAllocation(
+                            format!("Requested GPU allocation size overflow (elements={})", self.size_elements)
+                        ))?;
+
+                    ensure_device_memory_available(requested_bytes, "state vector precision conversion", Some(self.num_qubits))?;
+
+                    let slice = unsafe {
+                        device.alloc::<CuComplex>(self.size_elements)
+                    }.map_err(|e| map_allocation_error(
+                        requested_bytes,
+                        "state vector precision conversion",
+                        Some(self.num_qubits),
+                        e,
+                    ))?;
+
+                    let src_ptr = self.ptr_f64().ok_or_else(|| MahoutError::InvalidInput(
+                        "Source state vector is not Float64; cannot convert to Float32".to_string()
+                    ))?;
+
+                    let ret = unsafe {
+                        qdp_kernels::convert_state_to_float(
+                            src_ptr as *const CuDoubleComplex,
+                            *slice.device_ptr() as *mut CuComplex,
+                            self.size_elements,
+                            std::ptr::null_mut(),
+                        )
+                    };
+
+                    if ret != 0 {
+                        return Err(MahoutError::KernelLaunch(
+                            format!("Precision conversion kernel failed: {}", ret)
+                        ));
+                    }
+
+                    device.synchronize()
+                        .map_err(|e| MahoutError::Cuda(format!("Failed to sync after precision conversion: {:?}", e)))?;
+
+                    Ok(Self {
+                        buffer: Arc::new(BufferStorage::F32(GpuBufferRaw { slice })),
+                        num_qubits: self.num_qubits,
+                        size_elements: self.size_elements,
+                    })
+                }
+
+                #[cfg(not(target_os = "linux"))]
+                {
+                    Err(MahoutError::Cuda("Precision conversion requires CUDA (Linux)".to_string()))
+                }
+            }
+            _ => Err(MahoutError::NotImplemented(
+                "Requested precision conversion is not supported".to_string()
+            )),
+        }
+    }
 }
 
 // === Pinned Memory Implementation ===
@@ -391,76 +459,4 @@
 unsafe impl Send for PinnedBuffer {}
 
 #[cfg(target_os = "linux")]
-unsafe impl Sync for PinnedBuffer {}
-=======
-
-    /// Convert the state vector to the requested precision (GPU-side).
-    ///
-    /// For now only down-conversion from Float64 -> Float32 is supported.
-    pub fn to_precision(&self, device: &Arc<CudaDevice>, target: Precision) -> Result<Self> {
-        if self.precision() == target {
-            return Ok(self.clone());
-        }
-
-        match (self.precision(), target) {
-            (Precision::Float64, Precision::Float32) => {
-                #[cfg(target_os = "linux")]
-                {
-                    let requested_bytes = self.size_elements
-                        .checked_mul(std::mem::size_of::<CuComplex>())
-                        .ok_or_else(|| MahoutError::MemoryAllocation(
-                            format!("Requested GPU allocation size overflow (elements={})", self.size_elements)
-                        ))?;
-
-                    ensure_device_memory_available(requested_bytes, "state vector precision conversion", Some(self.num_qubits))?;
-
-                    let slice = unsafe {
-                        device.alloc::<CuComplex>(self.size_elements)
-                    }.map_err(|e| map_allocation_error(
-                        requested_bytes,
-                        "state vector precision conversion",
-                        Some(self.num_qubits),
-                        e,
-                    ))?;
-
-                    let src_ptr = self.ptr_f64().ok_or_else(|| MahoutError::InvalidInput(
-                        "Source state vector is not Float64; cannot convert to Float32".to_string()
-                    ))?;
-
-                    let ret = unsafe {
-                        qdp_kernels::convert_state_to_float(
-                            src_ptr as *const CuDoubleComplex,
-                            *slice.device_ptr() as *mut CuComplex,
-                            self.size_elements,
-                            std::ptr::null_mut(),
-                        )
-                    };
-
-                    if ret != 0 {
-                        return Err(MahoutError::KernelLaunch(
-                            format!("Precision conversion kernel failed: {}", ret)
-                        ));
-                    }
-
-                    device.synchronize()
-                        .map_err(|e| MahoutError::Cuda(format!("Failed to sync after precision conversion: {:?}", e)))?;
-
-                    Ok(Self {
-                        buffer: Arc::new(BufferStorage::F32(GpuBufferRaw { slice })),
-                        num_qubits: self.num_qubits,
-                        size_elements: self.size_elements,
-                    })
-                }
-
-                #[cfg(not(target_os = "linux"))]
-                {
-                    Err(MahoutError::Cuda("Precision conversion requires CUDA (Linux)".to_string()))
-                }
-            }
-            _ => Err(MahoutError::NotImplemented(
-                "Requested precision conversion is not supported".to_string()
-            )),
-        }
-    }
-}
->>>>>>> f47b9392
+unsafe impl Sync for PinnedBuffer {}