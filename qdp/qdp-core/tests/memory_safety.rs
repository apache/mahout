--- conflicted
+++ resolved
@@ -124,16 +124,9 @@
 
         assert_eq!(tensor.dtype.code, 5, "Should be complex type (code=5)");
         assert_eq!(
-<<<<<<< HEAD
             tensor.dtype.bits, 64,
             "Should be 64 bits (2x32-bit floats, Float64)"
         );
-=======
-            tensor.dtype.bits, 128,
-            "Should be 128 bits (2x64-bit floats, Float64)"
-        );
-
->>>>>>> 167f7433
         println!("PASS: DLPack metadata verified");
         println!("  ndim: {}", tensor.ndim);
         println!("  shape: [{}, {}]", shape[0], shape[1]);
