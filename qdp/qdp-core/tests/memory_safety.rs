//
// Licensed to the Apache Software Foundation (ASF) under one or more
// contributor license agreements.  See the NOTICE file distributed with
// this work for additional information regarding copyright ownership.
// The ASF licenses this file to You under the Apache License, Version 2.0
// (the "License"); you may not use this file except in compliance with
// the License.  You may obtain a copy of the License at
//
//    http://www.apache.org/licenses/LICENSE-2.0
//
// Unless required by applicable law or agreed to in writing, software
// distributed under the License is distributed on an "AS IS" BASIS,
// WITHOUT WARRANTIES OR CONDITIONS OF ANY KIND, either express or implied.
// See the License for the specific language governing permissions and
// limitations under the License.

// Memory safety tests: DLPack lifecycle, RAII, Arc reference counting

use qdp_core::{Precision, QdpEngine};

mod common;

#[test]
#[cfg(target_os = "linux")]
fn test_memory_pressure() {
    println!("Testing memory pressure (leak detection)");
    println!("Running 100 iterations of encode + free");

    let engine = match QdpEngine::new(0) {
        Ok(e) => e,
        Err(_) => {
            println!("SKIP: No GPU available");
            return;
        }
    };

    let data = common::create_test_data(1024);

    for i in 0..100 {
        let ptr = engine
            .encode(&data, 10, "amplitude")
            .expect("Encoding should succeed");

        unsafe {
            let managed = &mut *ptr;
            let deleter = managed
                .deleter
                .take()
                .expect("Deleter missing in pressure test!");
            deleter(ptr);
        }

        if (i + 1) % 25 == 0 {
            println!("Completed {} iterations", i + 1);
        }
    }

    println!("PASS: Memory pressure test completed (no OOM, no leaks)");
}

#[test]
#[cfg(target_os = "linux")]
fn test_multiple_concurrent_states() {
    println!("Testing multiple concurrent state vectors...");

    let engine = match QdpEngine::new(0) {
        Ok(e) => e,
        Err(_) => return,
    };

    let data1 = common::create_test_data(256);
    let data2 = common::create_test_data(512);
    let data3 = common::create_test_data(1024);

    let ptr1 = engine.encode(&data1, 8, "amplitude").unwrap();
    let ptr2 = engine.encode(&data2, 9, "amplitude").unwrap();
    let ptr3 = engine.encode(&data3, 10, "amplitude").unwrap();

    println!("PASS: Created 3 concurrent state vectors");

    // Free in different order to test Arc reference counting
    unsafe {
        println!("Freeing in order: 2, 1, 3");
        (&mut *ptr2).deleter.take().expect("Deleter missing!")(ptr2);
        (&mut *ptr1).deleter.take().expect("Deleter missing!")(ptr1);
        (&mut *ptr3).deleter.take().expect("Deleter missing!")(ptr3);
    }

    println!("PASS: All states freed successfully");
}

#[test]
#[cfg(target_os = "linux")]
fn test_dlpack_tensor_metadata_default() {
    println!("Testing DLPack tensor metadata...");

    let engine = match QdpEngine::new(0) {
        Ok(e) => e,
        Err(_) => return,
    };

    let data = common::create_test_data(1024);
    let ptr = engine.encode(&data, 10, "amplitude").unwrap();

    unsafe {
        let managed = &mut *ptr;
        let tensor = &managed.dl_tensor;

        assert_eq!(tensor.ndim, 1, "Should be 1D tensor");
        assert!(!tensor.data.is_null(), "Data pointer should be valid");
        assert!(!tensor.shape.is_null(), "Shape pointer should be valid");
        assert!(!tensor.strides.is_null(), "Strides pointer should be valid");

        let shape = *tensor.shape;
        assert_eq!(shape, 1024, "Shape should be 1024 (2^10)");

        let stride = *tensor.strides;
        assert_eq!(stride, 1, "Stride for 1D contiguous array should be 1");

        assert_eq!(tensor.dtype.code, 5, "Should be complex type (code=5)");
<<<<<<< HEAD
        assert_eq!(tensor.dtype.bits, 64, "Should be 64 bits (2x32-bit floats, Float32 default)");
=======
        assert_eq!(tensor.dtype.bits, 64, "Should be 64 bits (2x32-bit floats)");
>>>>>>> 828d379d

        println!("PASS: DLPack metadata verified");
        println!("  ndim: {}", tensor.ndim);
        println!("  shape: {}", shape);
        println!("  stride: {}", stride);
        println!(
            "  dtype: code={}, bits={}",
            tensor.dtype.code, tensor.dtype.bits
        );

        let deleter = managed
            .deleter
            .take()
            .expect("Deleter missing in metadata test!");
        deleter(ptr);
    }
}

#[test]
#[cfg(target_os = "linux")]
fn test_dlpack_tensor_metadata_f64() {
    println!("Testing DLPack tensor metadata...");

    let engine = match QdpEngine::new_with_precision(0, Precision::Float64) {
        Ok(e) => e,
        Err(_) => return,
    };

    let data = common::create_test_data(1024);
    let ptr = engine.encode(&data, 10, "amplitude").unwrap();

    unsafe {
        let managed = &mut *ptr;
        let tensor = &managed.dl_tensor;

        assert_eq!(tensor.ndim, 1, "Should be 1D tensor");
        assert!(!tensor.data.is_null(), "Data pointer should be valid");
        assert!(!tensor.shape.is_null(), "Shape pointer should be valid");
        assert!(!tensor.strides.is_null(), "Strides pointer should be valid");

        let shape = *tensor.shape;
        assert_eq!(shape, 1024, "Shape should be 1024 (2^10)");

        let stride = *tensor.strides;
        assert_eq!(stride, 1, "Stride for 1D contiguous array should be 1");

        assert_eq!(tensor.dtype.code, 5, "Should be complex type (code=5)");
        assert_eq!(
            tensor.dtype.bits, 128,
            "Should be 128 bits (2x64-bit floats)"
        );

        println!("PASS: DLPack metadata verified");
        println!("  ndim: {}", tensor.ndim);
        println!("  shape: {}", shape);
        println!("  stride: {}", stride);
        println!(
            "  dtype: code={}, bits={}",
            tensor.dtype.code, tensor.dtype.bits
        );

        let deleter = managed
            .deleter
            .take()
            .expect("Deleter missing in metadata test!");
        deleter(ptr);
    }
}<|MERGE_RESOLUTION|>--- conflicted
+++ resolved
@@ -118,11 +118,7 @@
         assert_eq!(stride, 1, "Stride for 1D contiguous array should be 1");
 
         assert_eq!(tensor.dtype.code, 5, "Should be complex type (code=5)");
-<<<<<<< HEAD
         assert_eq!(tensor.dtype.bits, 64, "Should be 64 bits (2x32-bit floats, Float32 default)");
-=======
-        assert_eq!(tensor.dtype.bits, 64, "Should be 64 bits (2x32-bit floats)");
->>>>>>> 828d379d
 
         println!("PASS: DLPack metadata verified");
         println!("  ndim: {}", tensor.ndim);
